# Changelog
All notable changes to `ofrak` will be documented in this file.

The format is based on [Keep a Changelog](https://keepachangelog.com/en/1.0.0/) and adheres to [Semantic Versioning](https://semver.org/spec/v2.0.0.html).

## [Unreleased](https://github.com/redballoonsecurity/ofrak/tree/master)
### Added
- Add `ElfLoadAlignmentModifier`, which reclaims unused alignment bytes between PT_LOAD segments in ELFs as free space. ([#302](https://github.com/redballoonsecurity/ofrak/pull/302))
- Add a "copy to clipboard" button to the "Show Snippet" view for easy exporting. ([#301](https://github.com/redballoonsecurity/ofrak/pull/301))
- Add a settings pane to the OFRAK GUI that supports theming and changing colors ([#309](https://github.com/redballoonsecurity/ofrak/pull/309))
- Add a button and interface in the OFRAK GUI to specifically select any component to run on a resource ([#287](https://github.com/redballoonsecurity/ofrak/pull/287))

### Fixed 
- Fixed a bug where clicking "Unpack" or "Identify" (for example) too quickly after loading a large resource causes an error that freezes up the whole GUI ([#297](https://github.com/redballoonsecurity/ofrak/pull/297))
- Bump `importlib-metadata` version to fix import errors ([#296](https://github.com/redballoonsecurity/ofrak/pull/296))

## [3.0.0](https://github.com/redballoonsecurity/ofrak/compare/ofrak-v2.2.1...ofrak-v3.0.0)
### Added
- Add call to flush a resource to disk in the script whenever a user downloads a resource from the GUI. ([#277](https://github.com/redballoonsecurity/ofrak/pull/277))
- Generate dynamic, runnable script based on GUI actions and display the script in the GUI. ([#265](https://github.com/redballoonsecurity/ofrak/pull/265))
- Add `-f`/`--file` option to `ofrak gui` command to pre-load some files into OFRAK before opening the GUI, so they can be explored right away ([#266](https://github.com/redballoonsecurity/ofrak/pull/266))
- Add `-i`/`--import` option to the CLI to import and discover additional OFRAK Python packages when starting OFRAK. ([#269](https://github.com/redballoonsecurity/ofrak/pull/269))
- Add Identifier to tag `ComplexBlocks` as `LinkableSymbols` and Analyzer to copy attributes from a `ComplexBlock` to its `LinkableSymbol`. ([#226](https://github.com/redballoonsecurity/ofrak/pull/226))
- Add method to create new `LinkableSymbols` from symbols defined in a patch file. ([#226](https://github.com/redballoonsecurity/ofrak/pull/226))


### Changed
- Remove need to create Resources to pass source code and headers to `PatchFromSourceModifier` and `FunctionReplaceModifier` ([#249](https://github.com/redballoonsecurity/ofrak/pull/249))
<<<<<<< HEAD
- `PatchFromSourceModifier` and `FunctionReplaceModifier` automatically include cross-compile headers for target system
=======
- Choose Analyzer components which output the entirety of a view, rather than piece by piece, which would choose the wrong Analyzer sometimes. ([#264](https://github.com/redballoonsecurity/ofrak/pull/264))
- Generate LinkableBinary stubs as strong symbols, so linker use them to override weak symbols in patch ([#259](https://github.com/redballoonsecurity/ofrak/pull/259))
- Limit stub file creation for linkable BOMs to only those required by a patch. ([#226](https://github.com/redballoonsecurity/ofrak/pull/226))

### Fixed
- Fix bug where `ComponentExternalTool` would raise an error when checking whether a tool was installed returned a non-zero exit value ([#289](https://github.com/redballoonsecurity/ofrak/pull/289))
- Fix bug where jumping to a multiple of `0x10` in the GUI went to the previous line ([#254](https://github.com/redballoonsecurity/ofrak/pull/254))
- Fix installing on Windows, as well as small GUI style fixes for Windows ([#261](https://github.com/redballoonsecurity/ofrak/pull/261))
- Fixed `Uf2File` identifier so that it correctly tags UF2 files with `Uf2File` ([#283](https://github.com/redballoonsecurity/ofrak/pull/283))
>>>>>>> e86f983a

## [2.2.1](https://github.com/redballoonsecurity/ofrak/compare/ofrak-v2.2.0...ofrak-v2.2.1) - 2023-03-08
### Added
- Add GUI features
  - Keyboard shortcuts ([#210](https://github.com/redballoonsecurity/ofrak/pull/210))
  - Button to add a tag to a resource ([#215](https://github.com/redballoonsecurity/ofrak/pull/215))
  - Browser tab title contains current resource caption ([#230](https://github.com/redballoonsecurity/ofrak/pull/230))
- Add a way to sort and filter by data length or offset ([#220](https://github.com/redballoonsecurity/ofrak/pull/220))
- Add caption to ElfProgramHeader ([#223](https://github.com/redballoonsecurity/ofrak/pull/223))
- Add baseline support for running pip-installing ofrak on Windows ([#228](https://github.com/redballoonsecurity/ofrak/pull/228), [#239](https://github.com/redballoonsecurity/ofrak/pull/239), [#242](https://github.com/redballoonsecurity/ofrak/pull/242), [#246]( #246))

### Changed
- Updates to Flash components: ([#195](https://github.com/redballoonsecurity/ofrak/pull/195))
  - Flash components now support more than one occurrence of the same field type in `FlashAttributes`.
  - `FlashOobResourceUnpacker` continues to unpack even if blocks do not perfectly align at end of the `FlashOobResource` (this is useful for real-world flash dumps).
- Tweak how errors are raised when auto-running components, so the actual root cause is not buried ([#219](https://github.com/redballoonsecurity/ofrak/pull/219))
- Show mapped resource captions on hover in the hex view ([#221](https://github.com/redballoonsecurity/ofrak/pull/221))
- Change how resources are stored to making deleting (and thus packing) much faster ([#201](https://github.com/redballoonsecurity/ofrak/pull/201))
- Use non-blocking `asyncio.create_subprocess_exec` calls in components ([#53](https://github.com/redballoonsecurity/ofrak/issues/53))

### Fixed
- Fix bug where initially loaded GUI resource has collapsed children ([#209](https://github.com/redballoonsecurity/ofrak/pull/209))
- Fix bug in GUI where "jump to offset" feature in hex view rounded up instead of down ([#243](https://github.com/redballoonsecurity/ofrak/pull/243))
- Support more OpenWRT TRX files by making fewer assumptions about the partitions ([#216](https://github.com/redballoonsecurity/ofrak/pull/216))
- Fix some OS-specific problems (libmagic install, log file path) preventing OFRAK install on Windows ([#239](https://github.com/redballoonsecurity/ofrak/pull/239))

## [2.2.0](https://github.com/redballoonsecurity/ofrak/compare/ofrak-v2.1.1...ofrak-v2.2.0) - 2023-02-01
### Fixed
- Fix bug in data service that can cause mangled internal state [#197](https://github.com/redballoonsecurity/ofrak/pull/197)
- Fix long-broken `OFRAK.set_id_service` [#198](https://github.com/redballoonsecurity/ofrak/pull/198)
- Fix bug in `SegmentInjectorModifier` that resulted in deleting more resources than necessary [#200](https://github.com/redballoonsecurity/ofrak/pull/200)

### Added
- Replace unofficial p7zip with official 7zip package
- File browser dialog in the GUI
- Area in the GUI to jump to a given data offset
- GUI command line now has a flag to not automatically open the browser

### Changed
- GUI is much faster, especially for resources with hundreds of thousands of children [#191](https://github.com/redballoonsecurity/ofrak/pull/191)
- Resources whose data gets modified are now listed in the `resource_modified` field of component results [#200](https://github.com/redballoonsecurity/ofrak/pull/200)

## [2.1.1](https://github.com/redballoonsecurity/ofrak/compare/ofrak-v2.1.0...ofrak-v2.1.1) - 2023-01-25
### Fixed
- GUI uses correct attribute class names again (not *AutoAttributes)

## [2.1.0](https://github.com/redballoonsecurity/ofrak/compare/ofrak-v2.0.0...ofrak-v2.1.0) - 2023-01-20
### Added
- `LiefAddSegmentConfig` now has an optional `physical_address` argument.
- New `identify` and `unpack` subcommands to CLI [#164](https://github.com/redballoonsecurity/ofrak/pull/164)
- Move GUI server to `ofrak_core`, startup GUI through CLI, add testing for server, make GUI pip installable. [#168](https://github.com/redballoonsecurity/ofrak/pull/168)
  - `python -m ofrak gui` starts the OFRAK GUI server.
- UBI and UBIFS filesystem analyzers / unpackers / packers added. [#173](https://github.com/redballoonsecurity/ofrak/pull/173), [#177](https://github.com/redballoonsecurity/ofrak/pull/177)
- Add APIs to open GUI in a script or after CLI commands complete. [#181](https://github.com/redballoonsecurity/ofrak/pull/181)
- Installing ofrak also installs it as a console tool, so for example `ofrak unpack ...` works, instead of requiring `python -m ofrak unpack...` [#181](https://github.com/redballoonsecurity/ofrak/pull/181)

### Changed
- Refactored `DataService` internals to more efficiently find resources affected by patches [#140](https://github.com/redballoonsecurity/ofrak/pull/140)

### Deprecated
- Deprecate `view_type.attributes_type` in favor of `AttributesType[view_type]` [#149](https://github.com/redballoonsecurity/ofrak/pull/149)

### Fixed
- Remove unneeded and slow `.save()` when unpacking filesystems [#171](https://github.com/redballoonsecurity/ofrak/pull/171)
- Fixed null pointer bug in Ghidra scripts.
- `SegmentInjectorModifier` deletes all descendants of the modified section, fixing a bug that would arrise when applying more than one segment modification.
- Added missing elf section types to ElfSectionType [#178](https://github.com/redballoonsecurity/ofrak/pull/178)
- Handled .rela placeholder segments in the same fashion as .got [#185](https://github.com/redballoonsecurity/ofrak/pull/185)

## [2.0.0](https://github.com/redballoonsecurity/ofrak/releases/tag/ofrak-v2.0.0) - 2023-01-03
### Added
- `ofrak` now contains all the components that were in the (now sunset) `ofrak_components` package.
- Add components for analyzing, unpacking, and repacking raw flash dumps.
- UF2 unpacker and packer added.
- Several new features to make tracking and installing external dependencies easier (for non-Docker users):
  - Components can now mark their external tool dependencies using the `external_dependencies` attribute.
  - CLI tool added to track and install dependencies & components:
    - `python -m ofrak list` lists installed OFRAK modules and/or components.
    - `python -m ofrak deps` shows and checks external (non-Python) dependencies of OFRAK components, and shows hints on how they might be installed.
  - `OFRAKContext` logs if a discovered component is missing an external dependency; these components can be excluded using the `exclude_components_missing_depenencies` parameter in `OFRAK`.
- Speed improvements to `Resource.unpack_recursively` method.

### Changed
- `Resource.{write_to, flush_to_disk}` now have optional `pack` parameter to pack before writing.
- Resource views are now updated when `Resource.save` is run.
- `DataService` was refactored for speed and clarity of implementation. It also now allows sibling Resources to overlap with each other.
- Free space components decoupled from ISA.
- `Filesystem.initialize_from_disk` raises `FileNotFoundError` when path does not exist or is not a file ([@galbwe](https://github.com/galbwe)).
- Rename `RawExtendModifier` to `BinaryExtendModifier`.
- `ElfProgramHeader` simplified to have only one method, `get_memory_permissions`.
- Switch to using PyPI versions of keystone & capstone.
- `PeOptionalHeader` divided into 32 and 64 bit.

### Removed
- Removed unused, untested APIs:
  - Removed `Resource.{get_data_index_within_parent, get_offset_within_root, get_data_unmapped_range, set_data_alignment, fetch, get_related_tags, get_all_attributes, move, get_siblings_as_view, get_siblings}`.
  - Removed `AssemblerServiceInterface.{assemble_many, assemble_file, assemble_files}`.
  - Removed `RawReplaceModifier`, `InjectorModifier`.
  - Removed `ElfProgramHeaderPermission`, replaced usage with `MemoryPermissions` (from `ofrak-type`).
  - Remove unused `Elf,{get_sections_after_index, get_sections_before_index, get_section_header_by_name, get_string_section_header`.
  - Removed `get_parent`/`get_elf` from Elf resource views, `UnanalyzedElfSegment`, `ElfSegmentStructureIndexAnalyzer`, `ElfSectionStructureIndexAnalyzer`, `ElfSymbolStructureIndexAnalyzer`, `ElfModifierUtils`.

### Fixed
- `Resource.create_child` takes either `data` or `data_range` arguments, but not both.
- Remove duplicated work from in resource service serialization, making it faster.
- Miscellaneous bugs in documentation.
- Added `beartype` as requirement for `ofrak`.
- Bump to `fun-coverage==0.2.0` for more accurate test coverage reporting.

### Security
- Bump `lief` dependency to 0.12.2 to avoid [vulnerability](lief-project/LIEF#763) in lower versions.
## 1.0.0 - 2022-09-02
### Added
Initial release. Hello world!<|MERGE_RESOLUTION|>--- conflicted
+++ resolved
@@ -9,6 +9,9 @@
 - Add a "copy to clipboard" button to the "Show Snippet" view for easy exporting. ([#301](https://github.com/redballoonsecurity/ofrak/pull/301))
 - Add a settings pane to the OFRAK GUI that supports theming and changing colors ([#309](https://github.com/redballoonsecurity/ofrak/pull/309))
 - Add a button and interface in the OFRAK GUI to specifically select any component to run on a resource ([#287](https://github.com/redballoonsecurity/ofrak/pull/287))
+
+### Changed
+- `PatchFromSourceModifier` and `FunctionReplaceModifier` automatically include cross-compile headers for target system
 
 ### Fixed 
 - Fixed a bug where clicking "Unpack" or "Identify" (for example) too quickly after loading a large resource causes an error that freezes up the whole GUI ([#297](https://github.com/redballoonsecurity/ofrak/pull/297))
@@ -26,9 +29,6 @@
 
 ### Changed
 - Remove need to create Resources to pass source code and headers to `PatchFromSourceModifier` and `FunctionReplaceModifier` ([#249](https://github.com/redballoonsecurity/ofrak/pull/249))
-<<<<<<< HEAD
-- `PatchFromSourceModifier` and `FunctionReplaceModifier` automatically include cross-compile headers for target system
-=======
 - Choose Analyzer components which output the entirety of a view, rather than piece by piece, which would choose the wrong Analyzer sometimes. ([#264](https://github.com/redballoonsecurity/ofrak/pull/264))
 - Generate LinkableBinary stubs as strong symbols, so linker use them to override weak symbols in patch ([#259](https://github.com/redballoonsecurity/ofrak/pull/259))
 - Limit stub file creation for linkable BOMs to only those required by a patch. ([#226](https://github.com/redballoonsecurity/ofrak/pull/226))
@@ -38,7 +38,6 @@
 - Fix bug where jumping to a multiple of `0x10` in the GUI went to the previous line ([#254](https://github.com/redballoonsecurity/ofrak/pull/254))
 - Fix installing on Windows, as well as small GUI style fixes for Windows ([#261](https://github.com/redballoonsecurity/ofrak/pull/261))
 - Fixed `Uf2File` identifier so that it correctly tags UF2 files with `Uf2File` ([#283](https://github.com/redballoonsecurity/ofrak/pull/283))
->>>>>>> e86f983a
 
 ## [2.2.1](https://github.com/redballoonsecurity/ofrak/compare/ofrak-v2.2.0...ofrak-v2.2.1) - 2023-03-08
 ### Added
