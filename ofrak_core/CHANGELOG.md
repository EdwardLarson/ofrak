# Changelog
All notable changes to `ofrak` will be documented in this file.

The format is based on [Keep a Changelog](https://keepachangelog.com/en/1.0.0/) and adheres to [Semantic Versioning](https://semver.org/spec/v2.0.0.html).

## [Unreleased](https://github.com/redballoonsecurity/ofrak/tree/master)
### Added
<<<<<<< HEAD
- Generate dynamic, runnable script based on GUI actions and display the script in the GUI. ([#265](https://github.com/redballoonsecurity/ofrak/pull/265))
- Add option to `ofrak gui` command to pre-load some files into OFRAK before opening the GUI, so they can be explored right away ([#266](https://github.com/redballoonsecurity/ofrak/pull/266))
=======
- Add `-f`/`--file` option to `ofrak gui` command to pre-load some files into OFRAK before opening the GUI, so they can be explored right away ([#266](https://github.com/redballoonsecurity/ofrak/pull/266))
- Add `-i`/`--import` option to the CLI to import and discover additional OFRAK Python packages when starting OFRAK. [#269](https://github.com/redballoonsecurity/ofrak/pull/269)
>>>>>>> 61420737

### Changed
- Remove need to create Resources to pass source code and headers to `PatchFromSourceModifier` and `FunctionReplaceModifier` ([#249](https://github.com/redballoonsecurity/ofrak/pull/249))
- Choose Analyzer components which output the entirety of a view, rather than piece by piece, which would choose the wrong Analyzer sometimes. [#264](https://github.com/redballoonsecurity/ofrak/pull/264)
- Generate LinkableBinary stubs as strong symbols, so linker use them to override weak symbols in patch
- 
### Fixed
- Fix bug where jumping to a multiple of `0x10` in the GUI went to the previous line ([#254](https://github.com/redballoonsecurity/ofrak/pull/254))

## [2.2.1](https://github.com/redballoonsecurity/ofrak/compare/ofrak-v2.2.0...ofrak-v2.2.1) - 2023-03-08
### Added
- Add GUI features
  - Keyboard shortcuts ([#210](https://github.com/redballoonsecurity/ofrak/pull/210))
  - Button to add a tag to a resource ([#215](https://github.com/redballoonsecurity/ofrak/pull/215))
  - Browser tab title contains current resource caption ([#230](https://github.com/redballoonsecurity/ofrak/pull/230))
- Add a way to sort and filter by data length or offset ([#220](https://github.com/redballoonsecurity/ofrak/pull/220))
- Add caption to ElfProgramHeader ([#223](https://github.com/redballoonsecurity/ofrak/pull/223))
- Add baseline support for running pip-installing ofrak on Windows ([#228](https://github.com/redballoonsecurity/ofrak/pull/228), [#239](https://github.com/redballoonsecurity/ofrak/pull/239), [#242](https://github.com/redballoonsecurity/ofrak/pull/242), [#246]( #246))

### Changed
- Updates to Flash components: ([#195](https://github.com/redballoonsecurity/ofrak/pull/195))
  - Flash components now support more than one occurrence of the same field type in `FlashAttributes`.
  - `FlashOobResourceUnpacker` continues to unpack even if blocks do not perfectly align at end of the `FlashOobResource` (this is useful for real-world flash dumps).
- Tweak how errors are raised when auto-running components, so the actual root cause is not buried ([#219](https://github.com/redballoonsecurity/ofrak/pull/219))
- Show mapped resource captions on hover in the hex view ([#221](https://github.com/redballoonsecurity/ofrak/pull/221))
- Change how resources are stored to making deleting (and thus packing) much faster ([#201](https://github.com/redballoonsecurity/ofrak/pull/201))
- Use non-blocking `asyncio.create_subprocess_exec` calls in components ([#53](https://github.com/redballoonsecurity/ofrak/issues/53))

### Fixed
- Fix bug where initially loaded GUI resource has collapsed children ([#209](https://github.com/redballoonsecurity/ofrak/pull/209))
- Fix bug in GUI where "jump to offset" feature in hex view rounded up instead of down ([#243](https://github.com/redballoonsecurity/ofrak/pull/243))
- Support more OpenWRT TRX files by making fewer assumptions about the partitions ([#216](https://github.com/redballoonsecurity/ofrak/pull/216))
- Fix some OS-specific problems (libmagic install, log file path) preventing OFRAK install on Windows ([#239](https://github.com/redballoonsecurity/ofrak/pull/239))

### Added
- Add Identifier to tag `ComplexBlocks` as `LinkableSymbols` and Analyzer to copy attributes from a `ComplexBlock` to its `LinkableSymbol`.
- Add method to create new `LinkableSymbols` from symbols defined in a patch file.
- Limit stub file creation for linkable BOMs to only those required by a patch.

## [2.2.0](https://github.com/redballoonsecurity/ofrak/compare/ofrak-v2.1.1...ofrak-v2.2.0) - 2023-02-01
### Fixed
- Fix bug in data service that can cause mangled internal state [#197](https://github.com/redballoonsecurity/ofrak/pull/197)
- Fix long-broken `OFRAK.set_id_service` [#198](https://github.com/redballoonsecurity/ofrak/pull/198)
- Fix bug in `SegmentInjectorModifier` that resulted in deleting more resources than necessary [#200](https://github.com/redballoonsecurity/ofrak/pull/200)

### Added
- Replace unofficial p7zip with official 7zip package
- File browser dialog in the GUI
- Area in the GUI to jump to a given data offset
- GUI command line now has a flag to not automatically open the browser

### Changed
- GUI is much faster, especially for resources with hundreds of thousands of children [#191](https://github.com/redballoonsecurity/ofrak/pull/191)
- Resources whose data gets modified are now listed in the `resource_modified` field of component results [#200](https://github.com/redballoonsecurity/ofrak/pull/200)

## [2.1.1](https://github.com/redballoonsecurity/ofrak/compare/ofrak-v2.1.0...ofrak-v2.1.1) - 2023-01-25
### Fixed
- GUI uses correct attribute class names again (not *AutoAttributes)

## [2.1.0](https://github.com/redballoonsecurity/ofrak/compare/ofrak-v2.0.0...ofrak-v2.1.0) - 2023-01-20
### Added
- `LiefAddSegmentConfig` now has an optional `physical_address` argument.
- New `identify` and `unpack` subcommands to CLI [#164](https://github.com/redballoonsecurity/ofrak/pull/164)
- Move GUI server to `ofrak_core`, startup GUI through CLI, add testing for server, make GUI pip installable. [#168](https://github.com/redballoonsecurity/ofrak/pull/168)
  - `python -m ofrak gui` starts the OFRAK GUI server.
- UBI and UBIFS filesystem analyzers / unpackers / packers added. [#173](https://github.com/redballoonsecurity/ofrak/pull/173), [#177](https://github.com/redballoonsecurity/ofrak/pull/177)
- Add APIs to open GUI in a script or after CLI commands complete. [#181](https://github.com/redballoonsecurity/ofrak/pull/181)
- Installing ofrak also installs it as a console tool, so for example `ofrak unpack ...` works, instead of requiring `python -m ofrak unpack...` [#181](https://github.com/redballoonsecurity/ofrak/pull/181)

### Changed
- Refactored `DataService` internals to more efficiently find resources affected by patches [#140](https://github.com/redballoonsecurity/ofrak/pull/140)

### Deprecated
- Deprecate `view_type.attributes_type` in favor of `AttributesType[view_type]` [#149](https://github.com/redballoonsecurity/ofrak/pull/149)

### Fixed
- Remove unneeded and slow `.save()` when unpacking filesystems [#171](https://github.com/redballoonsecurity/ofrak/pull/171)
- Fixed null pointer bug in Ghidra scripts.
- `SegmentInjectorModifier` deletes all descendants of the modified section, fixing a bug that would arrise when applying more than one segment modification.
- Added missing elf section types to ElfSectionType [#178](https://github.com/redballoonsecurity/ofrak/pull/178)
- Handled .rela placeholder segments in the same fashion as .got [#185](https://github.com/redballoonsecurity/ofrak/pull/185)

## [2.0.0](https://github.com/redballoonsecurity/ofrak/releases/tag/ofrak-v2.0.0) - 2023-01-03
### Added
- `ofrak` now contains all the components that were in the (now sunset) `ofrak_components` package.
- Add components for analyzing, unpacking, and repacking raw flash dumps.
- UF2 unpacker and packer added.
- Several new features to make tracking and installing external dependencies easier (for non-Docker users):
  - Components can now mark their external tool dependencies using the `external_dependencies` attribute.
  - CLI tool added to track and install dependencies & components:
    - `python -m ofrak list` lists installed OFRAK modules and/or components.
    - `python -m ofrak deps` shows and checks external (non-Python) dependencies of OFRAK components, and shows hints on how they might be installed.
  - `OFRAKContext` logs if a discovered component is missing an external dependency; these components can be excluded using the `exclude_components_missing_depenencies` parameter in `OFRAK`.
- Speed improvements to `Resource.unpack_recursively` method.

### Changed
- `Resource.{write_to, flush_to_disk}` now have optional `pack` parameter to pack before writing.
- Resource views are now updated when `Resource.save` is run.
- `DataService` was refactored for speed and clarity of implementation. It also now allows sibling Resources to overlap with each other.
- Free space components decoupled from ISA.
- `Filesystem.initialize_from_disk` raises `FileNotFoundError` when path does not exist or is not a file ([@galbwe](https://github.com/galbwe)).
- Rename `RawExtendModifier` to `BinaryExtendModifier`.
- `ElfProgramHeader` simplified to have only one method, `get_memory_permissions`.
- Switch to using PyPI versions of keystone & capstone.
- `PeOptionalHeader` divided into 32 and 64 bit.

### Removed
- Removed unused, untested APIs:
  - Removed `Resource.{get_data_index_within_parent, get_offset_within_root, get_data_unmapped_range, set_data_alignment, fetch, get_related_tags, get_all_attributes, move, get_siblings_as_view, get_siblings}`.
  - Removed `AssemblerServiceInterface.{assemble_many, assemble_file, assemble_files}`.
  - Removed `RawReplaceModifier`, `InjectorModifier`.
  - Removed `ElfProgramHeaderPermission`, replaced usage with `MemoryPermissions` (from `ofrak-type`).
  - Remove unused `Elf,{get_sections_after_index, get_sections_before_index, get_section_header_by_name, get_string_section_header`.
  - Removed `get_parent`/`get_elf` from Elf resource views, `UnanalyzedElfSegment`, `ElfSegmentStructureIndexAnalyzer`, `ElfSectionStructureIndexAnalyzer`, `ElfSymbolStructureIndexAnalyzer`, `ElfModifierUtils`.

### Fixed
- `Resource.create_child` takes either `data` or `data_range` arguments, but not both.
- Remove duplicated work from in resource service serialization, making it faster.
- Miscellaneous bugs in documentation.
- Added `beartype` as requirement for `ofrak`.
- Bump to `fun-coverage==0.2.0` for more accurate test coverage reporting.

### Security
- Bump `lief` dependency to 0.12.2 to avoid [vulnerability](lief-project/LIEF#763) in lower versions.
## 1.0.0 - 2022-09-02
### Added
Initial release. Hello world!<|MERGE_RESOLUTION|>--- conflicted
+++ resolved
@@ -5,13 +5,9 @@
 
 ## [Unreleased](https://github.com/redballoonsecurity/ofrak/tree/master)
 ### Added
-<<<<<<< HEAD
 - Generate dynamic, runnable script based on GUI actions and display the script in the GUI. ([#265](https://github.com/redballoonsecurity/ofrak/pull/265))
-- Add option to `ofrak gui` command to pre-load some files into OFRAK before opening the GUI, so they can be explored right away ([#266](https://github.com/redballoonsecurity/ofrak/pull/266))
-=======
 - Add `-f`/`--file` option to `ofrak gui` command to pre-load some files into OFRAK before opening the GUI, so they can be explored right away ([#266](https://github.com/redballoonsecurity/ofrak/pull/266))
 - Add `-i`/`--import` option to the CLI to import and discover additional OFRAK Python packages when starting OFRAK. [#269](https://github.com/redballoonsecurity/ofrak/pull/269)
->>>>>>> 61420737
 
 ### Changed
 - Remove need to create Resources to pass source code and headers to `PatchFromSourceModifier` and `FunctionReplaceModifier` ([#249](https://github.com/redballoonsecurity/ofrak/pull/249))
