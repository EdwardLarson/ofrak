# Changelog
All notable changes to `ofrak` will be documented in this file.

The format is based on [Keep a Changelog](https://keepachangelog.com/en/1.0.0/) and adheres to [Semantic Versioning](https://semver.org/spec/v2.0.0.html).

## [Unreleased](https://github.com/redballoonsecurity/ofrak/tree/master)
### Added
- Add a JFFS2 packer and unpacker. ([#326](https://github.com/redballoonsecurity/ofrak/pull/326))
- Add method to Resource and data service to search for patterns in its data ([#333](https://github.com/redballoonsecurity/ofrak/pull/333))
<<<<<<< HEAD
- Add searchbar to HexView in order to search for a string or bytes within a resource. ([#336](https://github.com/redballoonsecurity/ofrak/pull/336))
=======
>>>>>>> dba7a5d7

### Changed
- Support uploading files in chunks to handle files larger than 2GB from the GUI ([#324](https://github.com/redballoonsecurity/ofrak/pull/324))

### Fixed

## [3.1.0](https://github.com/redballoonsecurity/ofrak/compare/ofrak-v3.0.0...ofrak-v3.1.0)
### Added
- Add `ElfLoadAlignmentModifier`, which reclaims unused alignment bytes between PT_LOAD segments in ELFs as free space. ([#302](https://github.com/redballoonsecurity/ofrak/pull/302))
- Add a "copy to clipboard" button to the "Show Snippet" view for easy exporting. ([#301](https://github.com/redballoonsecurity/ofrak/pull/301))
- Add a settings pane to the OFRAK GUI that supports theming and changing colors ([#309](https://github.com/redballoonsecurity/ofrak/pull/309))
- Add a button and interface in the OFRAK GUI to specifically select any component to run on a resource ([#287](https://github.com/redballoonsecurity/ofrak/pull/287))
- Add DDR pad support to the OFRAK GUI ([#322](https://github.com/redballoonsecurity/ofrak/pull/322))

### Fixed 
- Fixed a bug where clicking "Unpack" or "Identify" (for example) too quickly after loading a large resource causes an error that freezes up the whole GUI ([#297](https://github.com/redballoonsecurity/ofrak/pull/297))
- Bump `importlib-metadata` version to fix import errors ([#296](https://github.com/redballoonsecurity/ofrak/pull/296))
- Treat `libmagic`, `strings` as `ComponentExternalTools` so that they are considered dependencies. ([#299](https://github.com/redballoonsecurity/ofrak/pull/299/))
- Fixed GUI minimap bottom overlapping version number ([#327](https://github.com/redballoonsecurity/ofrak/pull/327))

## [3.0.0](https://github.com/redballoonsecurity/ofrak/compare/ofrak-v2.2.1...ofrak-v3.0.0)
### Added
- Add call to flush a resource to disk in the script whenever a user downloads a resource from the GUI. ([#277](https://github.com/redballoonsecurity/ofrak/pull/277))
- Generate dynamic, runnable script based on GUI actions and display the script in the GUI. ([#265](https://github.com/redballoonsecurity/ofrak/pull/265))
- Add `-f`/`--file` option to `ofrak gui` command to pre-load some files into OFRAK before opening the GUI, so they can be explored right away ([#266](https://github.com/redballoonsecurity/ofrak/pull/266))
- Add `-i`/`--import` option to the CLI to import and discover additional OFRAK Python packages when starting OFRAK. ([#269](https://github.com/redballoonsecurity/ofrak/pull/269))
- Add Identifier to tag `ComplexBlocks` as `LinkableSymbols` and Analyzer to copy attributes from a `ComplexBlock` to its `LinkableSymbol`. ([#226](https://github.com/redballoonsecurity/ofrak/pull/226))
- Add method to create new `LinkableSymbols` from symbols defined in a patch file. ([#226](https://github.com/redballoonsecurity/ofrak/pull/226))


### Changed
- Remove need to create Resources to pass source code and headers to `PatchFromSourceModifier` and `FunctionReplaceModifier` ([#249](https://github.com/redballoonsecurity/ofrak/pull/249))
- Choose Analyzer components which output the entirety of a view, rather than piece by piece, which would choose the wrong Analyzer sometimes. ([#264](https://github.com/redballoonsecurity/ofrak/pull/264))
- Generate LinkableBinary stubs as strong symbols, so linker use them to override weak symbols in patch ([#259](https://github.com/redballoonsecurity/ofrak/pull/259))
- Limit stub file creation for linkable BOMs to only those required by a patch. ([#226](https://github.com/redballoonsecurity/ofrak/pull/226))

### Fixed
- Fix bug where `ComponentExternalTool` would raise an error when checking whether a tool was installed returned a non-zero exit value ([#289](https://github.com/redballoonsecurity/ofrak/pull/289))
- Fix bug where jumping to a multiple of `0x10` in the GUI went to the previous line ([#254](https://github.com/redballoonsecurity/ofrak/pull/254))
- Fix installing on Windows, as well as small GUI style fixes for Windows ([#261](https://github.com/redballoonsecurity/ofrak/pull/261))
- Fixed `Uf2File` identifier so that it correctly tags UF2 files with `Uf2File` ([#283](https://github.com/redballoonsecurity/ofrak/pull/283))

## [2.2.1](https://github.com/redballoonsecurity/ofrak/compare/ofrak-v2.2.0...ofrak-v2.2.1) - 2023-03-08
### Added
- Add GUI features
  - Keyboard shortcuts ([#210](https://github.com/redballoonsecurity/ofrak/pull/210))
  - Button to add a tag to a resource ([#215](https://github.com/redballoonsecurity/ofrak/pull/215))
  - Browser tab title contains current resource caption ([#230](https://github.com/redballoonsecurity/ofrak/pull/230))
- Add a way to sort and filter by data length or offset ([#220](https://github.com/redballoonsecurity/ofrak/pull/220))
- Add caption to ElfProgramHeader ([#223](https://github.com/redballoonsecurity/ofrak/pull/223))
- Add baseline support for running pip-installing ofrak on Windows ([#228](https://github.com/redballoonsecurity/ofrak/pull/228), [#239](https://github.com/redballoonsecurity/ofrak/pull/239), [#242](https://github.com/redballoonsecurity/ofrak/pull/242), [#246]( #246))

### Changed
- Updates to Flash components: ([#195](https://github.com/redballoonsecurity/ofrak/pull/195))
  - Flash components now support more than one occurrence of the same field type in `FlashAttributes`.
  - `FlashOobResourceUnpacker` continues to unpack even if blocks do not perfectly align at end of the `FlashOobResource` (this is useful for real-world flash dumps).
- Tweak how errors are raised when auto-running components, so the actual root cause is not buried ([#219](https://github.com/redballoonsecurity/ofrak/pull/219))
- Show mapped resource captions on hover in the hex view ([#221](https://github.com/redballoonsecurity/ofrak/pull/221))
- Change how resources are stored to making deleting (and thus packing) much faster ([#201](https://github.com/redballoonsecurity/ofrak/pull/201))
- Use non-blocking `asyncio.create_subprocess_exec` calls in components ([#53](https://github.com/redballoonsecurity/ofrak/issues/53))

### Fixed
- Fix bug where initially loaded GUI resource has collapsed children ([#209](https://github.com/redballoonsecurity/ofrak/pull/209))
- Fix bug in GUI where "jump to offset" feature in hex view rounded up instead of down ([#243](https://github.com/redballoonsecurity/ofrak/pull/243))
- Support more OpenWRT TRX files by making fewer assumptions about the partitions ([#216](https://github.com/redballoonsecurity/ofrak/pull/216))
- Fix some OS-specific problems (libmagic install, log file path) preventing OFRAK install on Windows ([#239](https://github.com/redballoonsecurity/ofrak/pull/239))

## [2.2.0](https://github.com/redballoonsecurity/ofrak/compare/ofrak-v2.1.1...ofrak-v2.2.0) - 2023-02-01
### Fixed
- Fix bug in data service that can cause mangled internal state [#197](https://github.com/redballoonsecurity/ofrak/pull/197)
- Fix long-broken `OFRAK.set_id_service` [#198](https://github.com/redballoonsecurity/ofrak/pull/198)
- Fix bug in `SegmentInjectorModifier` that resulted in deleting more resources than necessary [#200](https://github.com/redballoonsecurity/ofrak/pull/200)

### Added
- Replace unofficial p7zip with official 7zip package
- File browser dialog in the GUI
- Area in the GUI to jump to a given data offset
- GUI command line now has a flag to not automatically open the browser

### Changed
- GUI is much faster, especially for resources with hundreds of thousands of children [#191](https://github.com/redballoonsecurity/ofrak/pull/191)
- Resources whose data gets modified are now listed in the `resource_modified` field of component results [#200](https://github.com/redballoonsecurity/ofrak/pull/200)

## [2.1.1](https://github.com/redballoonsecurity/ofrak/compare/ofrak-v2.1.0...ofrak-v2.1.1) - 2023-01-25
### Fixed
- GUI uses correct attribute class names again (not *AutoAttributes)

## [2.1.0](https://github.com/redballoonsecurity/ofrak/compare/ofrak-v2.0.0...ofrak-v2.1.0) - 2023-01-20
### Added
- `LiefAddSegmentConfig` now has an optional `physical_address` argument.
- New `identify` and `unpack` subcommands to CLI [#164](https://github.com/redballoonsecurity/ofrak/pull/164)
- Move GUI server to `ofrak_core`, startup GUI through CLI, add testing for server, make GUI pip installable. [#168](https://github.com/redballoonsecurity/ofrak/pull/168)
  - `python -m ofrak gui` starts the OFRAK GUI server.
- UBI and UBIFS filesystem analyzers / unpackers / packers added. [#173](https://github.com/redballoonsecurity/ofrak/pull/173), [#177](https://github.com/redballoonsecurity/ofrak/pull/177)
- Add APIs to open GUI in a script or after CLI commands complete. [#181](https://github.com/redballoonsecurity/ofrak/pull/181)
- Installing ofrak also installs it as a console tool, so for example `ofrak unpack ...` works, instead of requiring `python -m ofrak unpack...` [#181](https://github.com/redballoonsecurity/ofrak/pull/181)

### Changed
- Refactored `DataService` internals to more efficiently find resources affected by patches [#140](https://github.com/redballoonsecurity/ofrak/pull/140)

### Deprecated
- Deprecate `view_type.attributes_type` in favor of `AttributesType[view_type]` [#149](https://github.com/redballoonsecurity/ofrak/pull/149)

### Fixed
- Remove unneeded and slow `.save()` when unpacking filesystems [#171](https://github.com/redballoonsecurity/ofrak/pull/171)
- Fixed null pointer bug in Ghidra scripts.
- `SegmentInjectorModifier` deletes all descendants of the modified section, fixing a bug that would arrise when applying more than one segment modification.
- Added missing elf section types to ElfSectionType [#178](https://github.com/redballoonsecurity/ofrak/pull/178)
- Handled .rela placeholder segments in the same fashion as .got [#185](https://github.com/redballoonsecurity/ofrak/pull/185)

## [2.0.0](https://github.com/redballoonsecurity/ofrak/releases/tag/ofrak-v2.0.0) - 2023-01-03
### Added
- `ofrak` now contains all the components that were in the (now sunset) `ofrak_components` package.
- Add components for analyzing, unpacking, and repacking raw flash dumps.
- UF2 unpacker and packer added.
- Several new features to make tracking and installing external dependencies easier (for non-Docker users):
  - Components can now mark their external tool dependencies using the `external_dependencies` attribute.
  - CLI tool added to track and install dependencies & components:
    - `python -m ofrak list` lists installed OFRAK modules and/or components.
    - `python -m ofrak deps` shows and checks external (non-Python) dependencies of OFRAK components, and shows hints on how they might be installed.
  - `OFRAKContext` logs if a discovered component is missing an external dependency; these components can be excluded using the `exclude_components_missing_depenencies` parameter in `OFRAK`.
- Speed improvements to `Resource.unpack_recursively` method.

### Changed
- `Resource.{write_to, flush_to_disk}` now have optional `pack` parameter to pack before writing.
- Resource views are now updated when `Resource.save` is run.
- `DataService` was refactored for speed and clarity of implementation. It also now allows sibling Resources to overlap with each other.
- Free space components decoupled from ISA.
- `Filesystem.initialize_from_disk` raises `FileNotFoundError` when path does not exist or is not a file ([@galbwe](https://github.com/galbwe)).
- Rename `RawExtendModifier` to `BinaryExtendModifier`.
- `ElfProgramHeader` simplified to have only one method, `get_memory_permissions`.
- Switch to using PyPI versions of keystone & capstone.
- `PeOptionalHeader` divided into 32 and 64 bit.

### Removed
- Removed unused, untested APIs:
  - Removed `Resource.{get_data_index_within_parent, get_offset_within_root, get_data_unmapped_range, set_data_alignment, fetch, get_related_tags, get_all_attributes, move, get_siblings_as_view, get_siblings}`.
  - Removed `AssemblerServiceInterface.{assemble_many, assemble_file, assemble_files}`.
  - Removed `RawReplaceModifier`, `InjectorModifier`.
  - Removed `ElfProgramHeaderPermission`, replaced usage with `MemoryPermissions` (from `ofrak-type`).
  - Remove unused `Elf,{get_sections_after_index, get_sections_before_index, get_section_header_by_name, get_string_section_header`.
  - Removed `get_parent`/`get_elf` from Elf resource views, `UnanalyzedElfSegment`, `ElfSegmentStructureIndexAnalyzer`, `ElfSectionStructureIndexAnalyzer`, `ElfSymbolStructureIndexAnalyzer`, `ElfModifierUtils`.

### Fixed
- `Resource.create_child` takes either `data` or `data_range` arguments, but not both.
- Remove duplicated work from in resource service serialization, making it faster.
- Miscellaneous bugs in documentation.
- Added `beartype` as requirement for `ofrak`.
- Bump to `fun-coverage==0.2.0` for more accurate test coverage reporting.

### Security
- Bump `lief` dependency to 0.12.2 to avoid [vulnerability](lief-project/LIEF#763) in lower versions.
## 1.0.0 - 2022-09-02
### Added
Initial release. Hello world!<|MERGE_RESOLUTION|>--- conflicted
+++ resolved
@@ -7,10 +7,8 @@
 ### Added
 - Add a JFFS2 packer and unpacker. ([#326](https://github.com/redballoonsecurity/ofrak/pull/326))
 - Add method to Resource and data service to search for patterns in its data ([#333](https://github.com/redballoonsecurity/ofrak/pull/333))
-<<<<<<< HEAD
 - Add searchbar to HexView in order to search for a string or bytes within a resource. ([#336](https://github.com/redballoonsecurity/ofrak/pull/336))
-=======
->>>>>>> dba7a5d7
+- Add method to Resource and data service to search for patterns in its data ([#333](https://github.com/redballoonsecurity/ofrak/pull/333))
 
 ### Changed
 - Support uploading files in chunks to handle files larger than 2GB from the GUI ([#324](https://github.com/redballoonsecurity/ofrak/pull/324))
