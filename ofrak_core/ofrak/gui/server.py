import asyncio
import dataclasses
import functools
import itertools
import logging
<<<<<<< HEAD
from types import NoneType
import typing
=======
import json
>>>>>>> 9aa28f39
import orjson
import inspect
import os
import sys
import webbrowser
from collections import defaultdict
from typing import (
    Iterable,
    Optional,
    Dict,
    cast,
    Set,
    Tuple,
    Union,
    Type,
    Callable,
    TypeVar,
    Any,
    List,
)

from aiohttp import web
from aiohttp.web_exceptions import HTTPBadRequest
from aiohttp.web_request import Request
from aiohttp.web_response import Response
from aiohttp.web_fileresponse import FileResponse
from dataclasses import fields
from ofrak.ofrak_context import get_current_ofrak_context
from ofrak_type.error import NotFoundError
from ofrak_type.range import Range
from ofrak.component.abstract import AbstractComponent
from ofrak import (
    OFRAKContext,
    ResourceFilter,
    ResourceAttributeRangeFilter,
    ResourceAttributeValueFilter,
    ResourceSort,
    ResourceTag,
    Packer,
    Unpacker,
    Modifier,
    Analyzer,
)
from ofrak.core import Addressable, File
from ofrak.core import (
    GenericBinary,
    AddCommentModifier,
    AddCommentModifierConfig,
    DeleteCommentModifierConfig,
    DeleteCommentModifier,
    StringFindReplaceConfig,
    StringFindReplaceModifier,
)
from ofrak.model.component_model import (
    ComponentContext,
    ClientComponentContext,
    ComponentRunResult,
)
from ofrak.model.resource_model import (
    ResourceContext,
    ClientResourceContext,
    ResourceModel,
    ResourceAttributes,
    MutableResourceModel,
)
from ofrak.model.viewable_tag_model import ResourceViewContext
from ofrak.resource import Resource
from ofrak.service.error import SerializedError
from ofrak.service.serialization.pjson import (
    SerializationServiceInterface,
    PJSONSerializationService,
)
from ofrak.gui.script_builder import ActionType, ScriptBuilder
from ofrak.service.serialization.pjson_types import PJSONType
from ofrak.core.entropy import DataSummaryAnalyzer
from ofrak.cli.ofrak_cli import OFRAKEnvironment

T = TypeVar("T")
LOGGER = logging.getLogger(__name__)


def exceptions_to_http(error_class: Type[SerializedError]):
    """
    Decorator for a server function that attempts to do some work, and
    forwards the exception, if any, to the client over HTTP.

    Usage:

    @exceptions_to_http(MyErrorClass)
    async def handle_some_request(self, request...):
        ...
    """

    def exceptions_to_http_decorator(func: Callable):
        @functools.wraps(func)
        async def wrapper(*args, **kwargs):
            try:
                return await func(*args, **kwargs)
            except Exception as error:
                LOGGER.exception("Exception raised in aiohttp endpoint")
                return respond_with_error(error, error_class)

        return wrapper

    return exceptions_to_http_decorator


class AiohttpOFRAKServer:
    routes = web.RouteTableDef()

    def __init__(
        self,
        serializer: SerializationServiceInterface,
        ofrak_context: OFRAKContext,
        host: str,
        port: int,
        enable_cors: bool = False,
    ):
        self._serializer = serializer
        self._app = web.Application(client_max_size=None)  # type: ignore
        self._host = host
        self._port = port
        self._ofrak_context = ofrak_context
        self.resource_context: ResourceContext = ClientResourceContext()
        self.resource_view_context: ResourceViewContext = ResourceViewContext()
        self.component_context: ComponentContext = ClientComponentContext()
        self.script_builder: ScriptBuilder = ScriptBuilder()
        self.env = OFRAKEnvironment()
        self._app.add_routes(
            [
                web.post("/create_root_resource", self.create_root_resource),
                web.get("/get_root_resources", self.get_root_resources),
                web.get("/{resource_id}/", self.get_resource),
                web.get("/{resource_id}/get_data", self.get_data),
                web.post(
                    "/batch/get_data_range_within_parent",
                    self.batch_get_range,
                ),
                web.get(
                    "/{resource_id}/get_child_data_ranges",
                    self.get_child_data_ranges,
                ),
                web.get("/{resource_id}/get_root", self.get_root_resource_from_child),
                web.post("/{resource_id}/unpack", self.unpack),
                web.post("/{resource_id}/unpack_recursively", self.unpack_recursively),
                web.post("/{resource_id}/pack", self.pack),
                web.post("/{resource_id}/pack_recursively", self.pack_recursively),
                web.post("/{resource_id}/analyze", self.analyze),
                web.post("/{resource_id}/identify", self.identify),
                web.post("/{resource_id}/data_summary", self.data_summary),
                web.get("/{resource_id}/get_parent", self.get_parent),
                web.get("/{resource_id}/get_ancestors", self.get_ancestors),
                web.post("/batch/get_children", self.batch_get_children),
                web.post("/{resource_id}/queue_patch", self.queue_patch),
                web.post("/{resource_id}/create_mapped_child", self.create_mapped_child),
                web.post("/{resource_id}/find_and_replace", self.find_and_replace),
                web.post("/{resource_id}/add_comment", self.add_comment),
                web.post("/{resource_id}/delete_comment", self.delete_comment),
                web.post("/{resource_id}/search_for_vaddr", self.search_for_vaddr),
                web.post("/{resource_id}/add_tag", self.add_tag),
                web.get("/get_all_tags", self.get_all_tags),
                web.get("/{resource_id}/get_script", self.get_script),
                web.post(
                    "/{resource_id}/get_components",
                    self.get_components,
                ),
                web.get("/{resource_id}/get_config_for_component", self.get_config_for_component),
                web.post("/{resource_id}/run_component", self.run_component),
                web.get("/", self.get_static_files),
                web.static(
                    "/",
                    os.path.join(os.path.dirname(__file__), "./public"),
                    show_index=True,
                ),
            ]
        )

        self._job_ids: Dict[str, bytes] = defaultdict(
            lambda: ofrak_context.id_service.generate_id()
        )
        if enable_cors:
            try:
                import aiohttp_cors  # type: ignore

                # From: https://github.com/aio-libs/aiohttp-cors
                # Configure default CORS settings.
                cors = aiohttp_cors.setup(
                    self._app,
                    defaults={
                        "*": aiohttp_cors.ResourceOptions(
                            allow_credentials=True,
                            expose_headers="*",
                            allow_headers="*",
                        )
                    },
                )

                # Configure CORS on all routes.
                for route in list(self._app.router.routes()):
                    cors.add(route)
            except ImportError:
                LOGGER.warning(
                    "Unable to enable CORS. Please confirm that aiohttp_cors is installed."
                )

    async def start(self):  # pragma: no cover
        """
        Start the server then return.
        """
        self.runner = web.AppRunner(self._app)
        await self.runner.setup()
        server = web.TCPSite(self.runner, host=self._host, port=self._port)
        await server.start()

    async def stop(self):  # pragma: no cover
        """
        Stop the server.
        """
        await self.runner.server.shutdown()
        await self.runner.cleanup()

    async def run_until_cancelled(self):  # pragma: no cover
        """
        To be run after `start_server`, within an asyncio Task.
        cancel() that task to shutdown the server.
        """
        try:
            while True:
                await asyncio.sleep(1)
        except asyncio.CancelledError:
            pass
        finally:
            await self.runner.cleanup()

    @exceptions_to_http(SerializedError)
    async def create_root_resource(self, request: Request) -> Response:
        name = request.query.get("name")
        if name is None:
            return HTTPBadRequest(reason="Missing root resource `name` from request")
        resource_data = await request.read()
        script_str = rf"""
        root_resource = await ofrak_context.create_root_resource_from_file("{name}")"""
        try:
            root_resource = await self._ofrak_context.create_root_resource(
                name, resource_data, (File,)
            )
            await self.script_builder.add_action(root_resource, script_str, ActionType.UNPACK)
            if request.remote is not None:
                self._job_ids[request.remote] = root_resource.get_job_id()
            await self.script_builder.commit_to_script(root_resource)
        except Exception as e:
            await self.script_builder.clear_script_queue(root_resource)
            raise e
        return json_response(self._serialize_resource(root_resource))

    @exceptions_to_http(SerializedError)
    async def get_root_resources(self, request: Request) -> Response:
        roots = await self._ofrak_context.resource_service.get_root_resources()

        return json_response(list(map(self._serialize_resource_model, roots)))

    @exceptions_to_http(SerializedError)
    async def get_resource(self, request: Request) -> Response:
        resource = await self._get_resource_for_request(request)
        return json_response(self._serialize_resource(resource))

    @exceptions_to_http(SerializedError)
    async def get_data(self, request: Request) -> Response:
        resource = await self._get_resource_for_request(request)
        _range = self._serializer.from_pjson(
            get_query_string_as_pjson(request).get("range"), Optional[Range]
        )
        data = await resource.get_data(_range)
        return Response(body=data)

    @exceptions_to_http(SerializedError)
    async def get_child_data_ranges(self, request: Request) -> Response:
        resource = await self._get_resource_for_request(request)
        resource_service = self._ofrak_context.resource_factory._resource_service
        data_service = self._ofrak_context.resource_factory._data_service
        children = await resource_service.get_descendants_by_id(
            resource.get_id(),
            max_depth=1,
        )

        async def get_range(child):
            try:
                if child.data_id is None:
                    return
                data_range = await data_service.get_range_within_other(
                    child.data_id, resource.get_data_id()
                )
                return child.id.hex(), (data_range.start, data_range.end)
            except ValueError:
                pass

        return json_response(
            dict(filter(lambda x: x is not None, await asyncio.gather(*map(get_range, children))))
        )

    @exceptions_to_http(SerializedError)
    async def batch_get_range(self, request: Request) -> Response:
        if request.remote is not None:
            job_id = self._job_ids[request.remote]
        else:
            raise ValueError("No IP address found for the remote request!")

        async def get_resource_range(resource_id):
            resource_model = await self._get_resource_model_by_id(
                bytes.fromhex(resource_id), job_id
            )
            if resource_model.data_id is None:
                raise ValueError(
                    "Resource does not have a data_id. Cannot get data range from a "
                    "resource with no data."
                )
            if resource_model.parent_id is None:
                data_range = Range(0, 0)
            else:
                resource_service = self._ofrak_context.resource_factory._resource_service
                data_service = self._ofrak_context.resource_factory._data_service
                parent_models = list(
                    await resource_service.get_ancestors_by_id(resource_model.id, max_count=1)
                )
                if len(parent_models) != 1:
                    raise NotFoundError(
                        f"There is no parent for resource {resource_model.id.hex()}"
                    )
                parent_model = parent_models[0]

                parent_data_id = parent_model.data_id
                if parent_data_id is None:
                    data_range = Range(0, 0)
                else:
                    try:
                        data_range = await data_service.get_range_within_other(
                            resource_model.data_id, parent_data_id
                        )
                    except ValueError:
                        data_range = Range(0, 0)
            return resource_id, [data_range.start, data_range.end]

        return json_response(
            dict(await asyncio.gather(*map(get_resource_range, await request.json())))
        )

    @exceptions_to_http(SerializedError)
    async def unpack(self, request: Request) -> Response:
        resource = await self._get_resource_for_request(request)
        script_str = """
        await {resource}.unpack()"""
        await self.script_builder.add_action(resource, script_str, ActionType.UNPACK)
        try:
            result = await resource.unpack()
            await self.script_builder.commit_to_script(resource)
        except Exception as e:
            await self.script_builder.clear_script_queue(resource)
            raise e
        return json_response(await self._serialize_component_result(result))

    @exceptions_to_http(SerializedError)
    async def unpack_recursively(self, request: Request) -> Response:
        resource = await self._get_resource_for_request(request)
        script_str = """
        await {resource}.unpack_recursively()"""
        await self.script_builder.add_action(resource, script_str, ActionType.UNPACK)
        try:
            result = await resource.unpack_recursively()
            await self.script_builder.commit_to_script(resource)
        except Exception as e:
            await self.script_builder.clear_script_queue(resource)
            raise e
        return json_response(await self._serialize_component_result(result))

    @exceptions_to_http(SerializedError)
    async def pack(self, request: Request) -> Response:
        resource = await self._get_resource_for_request(request)
        script_str = """

        await {resource}.pack()"""
        await self.script_builder.add_action(resource, script_str, ActionType.PACK)
        result = await resource.pack()
        await self.script_builder.commit_to_script(resource)
        return json_response(await self._serialize_component_result(result))

    @exceptions_to_http(SerializedError)
    async def pack_recursively(self, request: Request) -> Response:
        resource = await self._get_resource_for_request(request)
        script_str = """
        await {resource}.pack_recursively()"""
        await self.script_builder.add_action(resource, script_str, ActionType.PACK)
        try:
            result = await resource.pack_recursively()
            await self.script_builder.commit_to_script(resource)
        except Exception as e:
            await self.script_builder.clear_script_queue(resource)
            raise e
        return json_response(await self._serialize_component_result(result))

    @exceptions_to_http(SerializedError)
    async def identify(self, request: Request) -> Response:
        resource = await self._get_resource_for_request(request)
        script_str = """
        await {resource}.identify()"""
        await self.script_builder.add_action(resource, script_str, ActionType.MOD)
        try:
            result = await resource.identify()
            await self.script_builder.commit_to_script(resource)
        except Exception as e:
            await self.script_builder.clear_script_queue(resource)
            raise e
        return json_response(await self._serialize_component_result(result))

    @exceptions_to_http(SerializedError)
    async def data_summary(self, request: Request) -> Response:
        resource = cast(Resource, await self._get_resource_for_request(request))
        result = await resource.run(DataSummaryAnalyzer)

        return json_response(await self._serialize_component_result(result))

    @exceptions_to_http(SerializedError)
    async def analyze(self, request: Request) -> Response:
        resource = await self._get_resource_for_request(request)
        script_str = """
        await {resource}.auto_run(all_analyzers=True)"""
        await self.script_builder.add_action(resource, script_str, ActionType.MOD)
        try:
            result = await resource.auto_run(all_analyzers=True)
            await self.script_builder.commit_to_script(resource)
        except Exception as e:
            await self.script_builder.clear_script_queue(resource)
            raise e
        return json_response(await self._serialize_component_result(result))

    @exceptions_to_http(SerializedError)
    async def get_parent(self, request: Request) -> Response:
        resource = await self._get_resource_for_request(request)
        parent = await resource.get_parent()

        return json_response(self._serialize_resource(parent))

    @exceptions_to_http(SerializedError)
    async def get_ancestors(self, request: Request) -> Response:
        resource = await self._get_resource_for_request(request)
        ancestors = await resource.get_ancestors()

        return json_response(self._serialize_multi_resource(ancestors))

    @exceptions_to_http(SerializedError)
    async def batch_get_children(self, request: Request) -> Response:
        if request.remote is not None:
            job_id = self._job_ids[request.remote]
        else:
            raise ValueError("No IP address found for the remote request!")

        async def get_resource_children(resource_id):
            resource = await self._get_resource_by_id(bytes.fromhex(resource_id), job_id)
            child_models = await resource._resource_service.get_descendants_by_id(
                resource._resource.id,
                max_depth=1,
            )
            serialized_children = list(map(self._serialize_resource_model, child_models))
            serialized_children.sort(key=get_child_sort_key)

            return resource_id, serialized_children

        def get_child_sort_key(child):
            attrs = dict(child.get("attributes"))
            data_attr = attrs.get("ofrak.model.resource_model.Data")
            if data_attr is not None:
                return data_attr[1]["_offset"]
            else:
                return sys.maxsize

        return json_response(
            dict(await asyncio.gather(*map(get_resource_children, await request.json())))
        )

    @exceptions_to_http(SerializedError)
    async def get_root_resource_from_child(self, request: Request) -> Response:
        resource = await self._get_resource_for_request(request)
        parent = resource
        try:
            # Assume get_ancestors returns an ordered list with the parent first and the root last
            for parent in await resource.get_ancestors():
                pass
        except NotFoundError:
            pass

        return json_response(self._serialize_resource(parent))

    @exceptions_to_http(SerializedError)
    async def queue_patch(self, request: Request) -> Response:
        resource = await self._get_resource_for_request(request)
        new_data = await request.read()

        start_param = request.query.get("start")
        start = int(start_param) if start_param is not None else 0
        end_param = request.query.get("end")
        end = int(end_param) if end_param is not None else (await resource.get_data_length())
        # TODO: There has to be a better way
        new_data_string = "\\x" + "\\x".join(
            [new_data.hex()[i : i + 2] for i in range(0, len(new_data.hex()), 2)]
        )
        script_str = (
            """
        {resource}.queue_patch"""
            f"""(Range({hex(start)}, {hex(end)}), b"{new_data_string}")"""
        )
        await self.script_builder.add_action(resource, script_str, ActionType.MOD)
        script_str = """
        await {resource}.save()"""
        await self.script_builder.add_action(resource, script_str, ActionType.MOD)
        try:
            resource.queue_patch(Range(start, end), new_data)
            await resource.save()
            await self.script_builder.commit_to_script(resource)
        except Exception as e:
            await self.script_builder.clear_script_queue(resource)
            raise e
        return json_response(self._serialize_resource(resource))

    @exceptions_to_http(SerializedError)
    async def create_mapped_child(self, request: Request) -> Response:
        resource = await self._get_resource_for_request(request)
        _range = self._serializer.from_pjson(await request.json(), Optional[Range])
        script_str = (
            """
        await {resource}"""
            f""".create_child(tags=(GenericBinary,), data_range={_range})
        """
        )
        await self.script_builder.add_action(resource, script_str, ActionType.MOD)
        try:
            child = await resource.create_child(tags=(GenericBinary,), data_range=_range)
            await self.script_builder.commit_to_script(resource)
        except Exception as e:
            await self.script_builder.clear_script_queue(resource)
            raise e
        return json_response(self._serialize_resource(child))

    @exceptions_to_http(SerializedError)
    async def find_and_replace(self, request: Request) -> Response:
        resource = await self._get_resource_for_request(request)
        config = self._serializer.from_pjson(await request.json(), StringFindReplaceConfig)
        script_str = f"""
        config = StringFindReplaceConfig(
            to_find="{config.to_find}", 
            replace_with="{config.replace_with}", 
            null_terminate={config.null_terminate}, 
            allow_overflow={config.allow_overflow}
        )"""
        await self.script_builder.add_action(resource, script_str, ActionType.MOD)
        script_str = """
        await {resource}.run(StringFindReplaceModifier, config)"""
        await self.script_builder.add_action(resource, script_str, ActionType.MOD)
        try:
            result = await resource.run(StringFindReplaceModifier, config=config)
            await self.script_builder.commit_to_script(resource)
            return json_response(await self._serialize_component_result(result))
        except Exception as e:
            await self.script_builder.clear_script_queue(resource)
            raise e

    async def add_comment(self, request: Request) -> Response:
        """
        Expected POST body is a comment in the form Tuple[Optional[Range], str] (serialized to JSON).
        """
        resource = await self._get_resource_for_request(request)
        comment = self._serializer.from_pjson(await request.json(), Tuple[Optional[Range], str])
        script_str = (
            """
        await {resource}.run"""
            f"""(AddCommentModifier, AddCommentModifierConfig({comment}))
        """
        )
        await self.script_builder.add_action(resource, script_str, ActionType.MOD)
        try:
            result = await resource.run(AddCommentModifier, AddCommentModifierConfig(comment))
            await self.script_builder.commit_to_script(resource)
        except Exception as e:
            await self.script_builder.clear_script_queue(resource)
            raise e
        return json_response(await self._serialize_component_result(result))

    @exceptions_to_http(SerializedError)
    async def delete_comment(self, request: Request) -> Response:
        resource = await self._get_resource_for_request(request)
        comment_range = self._serializer.from_pjson(await request.json(), Optional[Range])
        script_str = (
            """
        await {resource}.run"""
            f"""(
            DeleteCommentModifier, DeleteCommentModifierConfig({comment_range})
        )"""
        )
        await self.script_builder.add_action(resource, script_str, ActionType.MOD)
        try:
            result = await resource.run(
                DeleteCommentModifier, DeleteCommentModifierConfig(comment_range)
            )
            await self.script_builder.commit_to_script(resource)
        except Exception as e:
            await self.script_builder.clear_script_queue(resource)
            raise e
        return json_response(await self._serialize_component_result(result))

    @exceptions_to_http(SerializedError)
    async def search_for_vaddr(self, request: Request) -> Response:
        resource = await self._get_resource_for_request(request)
        vaddr_start, vaddr_end = self._serializer.from_pjson(
            await request.json(), Tuple[int, Optional[int]]
        )

        try:
            vaddr_filter: Union[ResourceAttributeRangeFilter, ResourceAttributeValueFilter]
            if vaddr_end is not None:
                vaddr_filter = ResourceAttributeRangeFilter(
                    Addressable.VirtualAddress, vaddr_start, vaddr_end
                )
            else:
                vaddr_filter = ResourceAttributeValueFilter(Addressable.VirtualAddress, vaddr_start)
            matching_resources = await resource.get_descendants(
                r_filter=ResourceFilter(attribute_filters=(vaddr_filter,)),
                r_sort=ResourceSort(Addressable.VirtualAddress),
            )

            return json_response(list(map(self._serialize_resource, matching_resources)))

        except NotFoundError:
            return json_response([])

    @exceptions_to_http(SerializedError)
    async def add_tag(self, request: Request) -> Response:
        resource = await self._get_resource_for_request(request)
        tag = self._serializer.from_pjson(await request.json(), ResourceTag)
        script_str = (
            """
        {resource}.add_tag"""
            f"""({tag.__name__})"""
        )
        await self.script_builder.add_action(resource, script_str, ActionType.MOD)
        script_str = """
        await {resource}.save()"""
        await self.script_builder.add_action(resource, script_str, ActionType.MOD)
        try:
            resource.add_tag(tag)
            await resource.save()
            await self.script_builder.commit_to_script(resource)
        except Exception as e:
            await self.script_builder.clear_script_queue(resource)
            raise e
        return json_response(self._serialize_resource(resource))

    @exceptions_to_http(SerializedError)
    async def get_all_tags(self, request: Request) -> Response:
        return json_response(
            self._serializer.to_pjson(self._ofrak_context.get_all_tags(), Set[ResourceTag])
        )

    @exceptions_to_http(SerializedError)
    async def get_script(self, request: Request) -> Response:
        resource = await self._get_resource_for_request(request)
        return json_response(await self.script_builder.get_script(resource))

    @exceptions_to_http(SerializedError)
    async def get_components(self, request: Request) -> Response:
        resource: Resource = await self._get_resource_for_request(request)
        options = await request.json()
        only_target = options["target"]
        incl_analyzers = options["analyzers"]
        incl_modifiers = options["modifiers"]
        incl_packers = options["packers"]
        incl_unpackers = options["unpackers"]

        components = self._get_specific_components(
            resource, only_target, incl_analyzers, incl_modifiers, incl_packers, incl_unpackers
        )

        return json_response(self._serializer.to_pjson(components, Set[str]))

    async def get_config_for_component(self, request: Request) -> Response:
        component = self.env.components[request.query.get("component")]
        config = self._get_config_for_component(component)
        if not config == inspect._empty:
            return json_response(
                {
                    "name": config.__name__,
                    "type": self._convert_to_class_name_str(config),
                    "args": self._construct_arg_response(self._convert_to_class_name_str(config)),
                    "fields": [
                        {
                            "name": field.name,
                            "type": self._convert_to_class_name_str(field.type),
                            "args": self._construct_arg_response(field.type),
                            "fields": self._construct_field_response(field.type),
                            "default": field.default
                            if not isinstance(field.default, dataclasses._MISSING_TYPE)
                            else None,
                        }
                        for field in fields(config)
                        if field.init is True
                    ],
                }
            )
        else:
            return json_response([])

    @exceptions_to_http(SerializedError)
    async def run_component(self, request: Request) -> Response:
        resource: Resource = await self._get_resource_for_request(request)
        component = self.env.components[request.query.get("component")]
        config_type = self._get_config_for_component(component)
        if config_type == inspect._empty:
            config = None
        else:
            config = self._serializer.from_pjson(await request.json(), config_type)
        result = await resource.run(component, config)
        return json_response(await self._serialize_component_result(result))

    @exceptions_to_http(SerializedError)
    async def get_static_files(self, request: Request) -> FileResponse:
        return FileResponse(os.path.join(os.path.dirname(__file__), "./public/index.html"))

    def _construct_field_response(self, obj):
        if dataclasses.is_dataclass(obj):
            return [
                {
                    "name": field.name,
                    "type": self._convert_to_class_name_str(field.type),
                    "args": self._construct_arg_response(field.type),
                    "fields": self._construct_field_response(field.type),
                    "default": field.default
                    if not isinstance(field.default, dataclasses._MISSING_TYPE)
                    else None,
                }
                for field in fields(obj)
                if field.init is True
            ]
        else:
            return None
    
    def _construct_arg_response(self, obj):
            args = typing.get_args(obj)
            if len(args) != 0:
                return [
                    {
                        "name": None,
                        "type": self._convert_to_class_name_str(arg),
                        "args": self._construct_arg_response(arg),
                        "fields": self._construct_field_response(arg),
                        "default": None,
                    }
                    for arg in args
                    if not isinstance(arg, type(...))
                ]
            else:
                return None
    
    def _convert_to_class_name_str(self, obj: any):
        if isinstance(obj, type(...)):
            return "ellipsis"
        if hasattr(obj, "_name"):
            if obj._name == "Optional":
                obj = [conf for conf in typing.get_args(obj) if conf is not NoneType][0]
        return f"{obj.__module__}.{obj.__qualname__}"

    async def _get_resource_by_id(self, resource_id: bytes, job_id: bytes) -> Resource:
        resource = await self._ofrak_context.resource_factory.create(
            job_id,
            resource_id,
            self.resource_context,
            self.resource_view_context,
            self.component_context,
        )
        return resource

    def _get_specific_components(
        self,
        resource: Resource,
        only_target: bool,
        incl_analyzers: bool,
        incl_modifiers: bool,
        incl_packers: bool,
        incl_unpackers: bool,
    ) -> List[str]:
        components = []
        tags = resource.get_tags()

        req_components = [incl_analyzers, incl_modifiers, incl_packers, incl_unpackers]
        comp_categories = (Analyzer, Modifier, Packer, Unpacker)
        if any(req_components):
            categories = tuple(itertools.compress(comp_categories, req_components))
        else:
            categories = comp_categories

        for component_name, component in self.env.components.items():
            if issubclass(component, categories):
                if len([tag for tag in tags if not only_target or tag in component.targets]) > 0:
                    components.append(component_name)

        return components

    def _get_config_for_component(self, component: AbstractComponent):
        if issubclass(component, Packer):
            config = inspect.signature(component.pack).parameters["config"].annotation
        elif issubclass(component, Unpacker):
            config = inspect.signature(component.unpack).parameters["config"].annotation
        elif issubclass(component, Modifier):
            config = inspect.signature(component.modify).parameters["config"].annotation
        elif issubclass(component, Analyzer):
            config = inspect.signature(component.analyze).parameters["config"].annotation
        else:
            raise ValueError("{component} can not be run from the web API.")
        if hasattr(config, "_name"):
            if config._name == "Optional":
                config = [conf for conf in typing.get_args(config) if conf is not NoneType][0]
        return config

    async def _get_resource_model_by_id(
        self, resource_id: bytes, job_id: bytes
    ) -> Optional[Union[ResourceModel, MutableResourceModel]]:
        resource_m: Optional[Union[ResourceModel, MutableResourceModel]] = None
        resource_m = self.resource_context.resource_models.get(resource_id)
        if resource_m is None:
            resource_m = await self._ofrak_context.resource_factory._resource_service.get_by_id(
                resource_id
            )
        return resource_m

    async def _serialize_component_result(self, result: ComponentRunResult) -> PJSONType:
        async def get_and_serialize(resource_id) -> PJSONType:
            resource_model = await self._ofrak_context.resource_service.get_by_id(resource_id)
            return self._serialize_resource_model(resource_model)

        serialized_result = {
            "created": await asyncio.gather(*map(get_and_serialize, result.resources_created)),
            "modified": await asyncio.gather(
                *map(
                    get_and_serialize,
                    result.resources_modified.difference(result.resources_created),
                )
            ),
            "deleted": self._serializer.to_pjson(result.resources_deleted, Set[bytes]),
        }
        return serialized_result

    async def _get_resource_for_request(self, request: Request) -> Resource:
        resource_id = pluck_id(request, "resource_id")
        if request.remote is not None:
            job_id = self._job_ids[request.remote]
        else:
            raise ValueError("No IP address found for the remote request!")
        return await self._get_resource_by_id(resource_id, job_id)

    def _serialize_resource_model(self, resource_model: ResourceModel) -> PJSONType:
        """
        Serialize the resource model, stripped of information irrelevant to the frontend.
        """
        result = {
            "id": resource_model.id.hex(),
            "data_id": resource_model.data_id.hex() if resource_model.data_id else None,
            "parent_id": resource_model.parent_id.hex() if resource_model.parent_id else None,
            "tags": [tag.__module__ + "." + tag.__qualname__ for tag in resource_model.tags],
            "attributes": self._serializer.to_pjson(
                resource_model.attributes, Dict[Type[ResourceAttributes], ResourceAttributes]
            ),
            "caption": resource_model.caption,
        }
        return result

    def _serialize_resource(self, resource: Resource) -> PJSONType:
        """
        Serialize the resource as a serialized model, stripped of information irrelevant to the
        frontend.
        """
        return self._serialize_resource_model(resource.get_model())

    def _serialize_multi_resource(self, resources: Iterable[Resource]) -> PJSONType:
        """
        Serialize the resources as serialized models, stripped of information irrelevant to the
        frontend.
        """
        return list(map(self._serialize_resource, resources))


async def start_server(
    ofrak_context: OFRAKContext,
    host: str,
    port: int,
    enable_cors: bool = False,
) -> AiohttpOFRAKServer:  # pragma: no cover
    # Force using the correct PJSON serialization with the expected structure. Otherwise the
    # dependency injector may accidentally use the Stashed PJSON serialization service,
    # which returns PJSON that has a different, problematic structure.
    ofrak_context.injector.bind_factory(PJSONSerializationService)

    ofrak_context.injector.bind_factory(
        AiohttpOFRAKServer,
        ofrak_context=ofrak_context,
        host=host,
        port=port,
        enable_cors=enable_cors,
    )
    server = await ofrak_context.injector.get_instance(AiohttpOFRAKServer)
    await server.start()

    return server


def respond_with_error(error: Exception, error_cls: Type[SerializedError]) -> Response:
    if isinstance(error, error_cls):
        text = error.to_json()
    else:
        text = json.dumps(error_cls.to_dict(error))
    response = Response(text=text, status=500)
    return response


def pluck_id(request: Request, get_parameter_name: str) -> bytes:
    return bytes.fromhex(request.match_info[get_parameter_name])


def get_query_string_as_pjson(request: Request) -> Dict[str, PJSONType]:
    """
    URL-encoded GET parameters are all strings. For example, None is encoded as 'None',
    or 1 as '1', which isn't valid PJSON. We fix this by applying `json.loads` on each parameter.
    """
    return {key: json.loads(value) for key, value in request.query.items()}


async def open_gui(
    host: str,
    port: int,
    focus_resource: Optional[Resource] = None,
    ofrak_context: Optional[OFRAKContext] = None,
    open_in_browser: bool = True,
    enable_cors: bool = False,
) -> AiohttpOFRAKServer:  # pragma: no cover
    if ofrak_context is None:
        ofrak_context = get_current_ofrak_context()

    server = await start_server(ofrak_context, host, port, enable_cors)

    if focus_resource is None:
        url = f"http://{server._host}:{server._port}/"
    else:
        url = f"http://{server._host}:{server._port}/#{focus_resource.get_id().hex()}"
    print(f"GUI is being served on {url}")

    if open_in_browser:
        webbrowser.open(url)

    return server


def json_response(
    data: Any = None,
    *,
    text: Optional[str] = None,
    body: Optional[bytes] = None,
    status: int = 200,
    reason: Optional[str] = None,
    headers=None,
    content_type: str = "application/json",
    dumps=orjson.dumps,
) -> Response:
    if data is not None:
        if text or body:
            raise ValueError("only one of data, text, or body should be specified")
        else:
            body = dumps(data)
    return Response(
        text=text,
        body=body,
        status=status,
        reason=reason,
        headers=headers,
        content_type=content_type,
    )<|MERGE_RESOLUTION|>--- conflicted
+++ resolved
@@ -3,12 +3,8 @@
 import functools
 import itertools
 import logging
-<<<<<<< HEAD
 from types import NoneType
 import typing
-=======
-import json
->>>>>>> 9aa28f39
 import orjson
 import inspect
 import os
