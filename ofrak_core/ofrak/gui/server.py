--- conflicted
+++ resolved
@@ -3,15 +3,11 @@
 import functools
 import itertools
 import json
-<<<<<<< HEAD
 import logging
 from types import NoneType
 import typing
 import orjson
 import inspect
-=======
-import orjson
->>>>>>> d7dec2ba
 import os
 import sys
 import webbrowser
@@ -137,10 +133,7 @@
         self.resource_view_context: ResourceViewContext = ResourceViewContext()
         self.component_context: ComponentContext = ClientComponentContext()
         self.script_builder: ScriptBuilder = ScriptBuilder()
-<<<<<<< HEAD
         self.env = OFRAKEnvironment()
-=======
->>>>>>> d7dec2ba
         self._app.add_routes(
             [
                 web.post("/create_root_resource", self.create_root_resource),
@@ -176,15 +169,12 @@
                 web.post("/{resource_id}/add_tag", self.add_tag),
                 web.get("/get_all_tags", self.get_all_tags),
                 web.get("/{resource_id}/get_script", self.get_script),
-<<<<<<< HEAD
                 web.post(
                     "/{resource_id}/get_components",
                     self.get_components,
                 ),
                 web.get("/{resource_id}/get_config_for_component", self.get_config_for_component),
                 web.post("/{resource_id}/run_component", self.run_component),
-=======
->>>>>>> d7dec2ba
                 web.get("/", self.get_static_files),
                 web.static(
                     "/",
@@ -395,22 +385,14 @@
     async def pack(self, request: Request) -> Response:
         resource = await self._get_resource_for_request(request)
         script_str = """
-<<<<<<< HEAD
-
         await {resource}.pack()"""
         await self.script_builder.add_action(resource, script_str, ActionType.PACK)
-        result = await resource.pack()
-        await self.script_builder.commit_to_script(resource)
-=======
-        await {resource}.pack()"""
-        await self.script_builder.add_action(resource, script_str, ActionType.PACK)
         try:
             result = await resource.pack()
             await self.script_builder.commit_to_script(resource)
         except Exception as e:
             await self.script_builder.clear_script_queue(resource)
             raise e
->>>>>>> d7dec2ba
         return json_response(await self._serialize_component_result(result))
 
     @exceptions_to_http(SerializedError)
@@ -701,7 +683,6 @@
         return json_response(await self.script_builder.get_script(resource))
 
     @exceptions_to_http(SerializedError)
-<<<<<<< HEAD
     async def get_components(self, request: Request) -> Response:
         resource: Resource = await self._get_resource_for_request(request)
         options = await request.json()
@@ -757,8 +738,6 @@
         return json_response(await self._serialize_component_result(result))
 
     @exceptions_to_http(SerializedError)
-=======
->>>>>>> d7dec2ba
     async def get_static_files(self, request: Request) -> FileResponse:
         return FileResponse(os.path.join(os.path.dirname(__file__), "./public/index.html"))
 
