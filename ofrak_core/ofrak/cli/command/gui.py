--- conflicted
+++ resolved
@@ -37,11 +37,6 @@
             help="Don't open the browser to the OFRAK GUI",
         )
         gui_parser.add_argument(
-<<<<<<< HEAD
-            "--enable-cors",
-            action="store_true",
-            help="Enable CORS for debugging.",
-=======
             "--file",
             "-f",
             required=False,
@@ -49,28 +44,26 @@
             help="Path to a file to load into OFRAK when starting the GUI (multiple may be "
             "provided)",
             default=[],
->>>>>>> 34dbda94
+        )
+        gui_parser.add_argument(
+            "--enable-cors",
+            action="store_true",
+            help="Enable CORS for debugging.",
         )
         self.add_ofrak_arguments(gui_parser)
         return gui_parser
 
     async def ofrak_func(self, ofrak_context: OFRAKContext, args: Namespace):  # pragma: no cover
-<<<<<<< HEAD
-=======
         most_recent_root = None
         if len(args.file) > 0:
             for path in args.file:
                 most_recent_root = await ofrak_context.create_root_resource_from_file(path)
->>>>>>> 34dbda94
         server = await open_gui(
             args.hostname,
             args.port,
+            focus_resource=most_recent_root if len(args.file) == 1 else None,
+            ofrak_context=ofrak_context,
             open_in_browser=(not args.no_browser),
-<<<<<<< HEAD
             enable_cors=(args.enable_cors),
-=======
-            ofrak_context=ofrak_context,
-            focus_resource=most_recent_root if len(args.file) == 1 else None,
->>>>>>> 34dbda94
         )
         await server.run_until_cancelled()