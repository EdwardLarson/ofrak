<script>
  import CarveView from "../views/CarveView.svelte";
  import CommentView from "../views/CommentView.svelte";
  import ComponentsView from "../views/ComponentsView.svelte";
  import ModifyView from "../views/ModifyView.svelte";
  import ScriptView from "../views/ScriptView.svelte";
  import SettingsView from "../views/SettingsView.svelte";
  import SearchView from "../views/SearchView.svelte";
  import AddTagView from "../views/AddTagView.svelte";
  import RunScriptView from "../views/RunScriptView.svelte";
  import Toolbar from "../utils/Toolbar.svelte";

  import {
    selectedResource,
    selected,
    settings,
    selectedProject,
<<<<<<< HEAD
    pushViewCrumb,
  } from "../stores.js";

  export let resourceNodeDataMap, modifierView, bottomLeftPane;
=======
    resourceNodeDataMap,
  } from "../stores.js";

  export let modifierView, bottomLeftPane, showProjectManager, showRootResource;
>>>>>>> 62ba3033
  $: rootResource = $selectedResource;

  function refreshResource() {
    // Force hex view refresh with colors
    const originalSelected = $selected;
    $selected = undefined;
    $selected = originalSelected;
  }

  let toolbarButtons, experimentalFeatures, projectFeatures;
  const neverResolves = new Promise(() => {});
  $: {
    experimentalFeatures = [
      {
        text: "Run Component",
        iconUrl: "/icons/run.svg",
        onclick: async (e) => {
          modifierView = ComponentsView;
        },
      },

      {
        text: "Run Script",
        iconUrl: "/icons/run_script.svg",
        onclick: async (e) => {
          modifierView = RunScriptView;
        },
      },

      {
        text: "Patch Wizard",
        iconUrl: "/icons/wizard.svg",
        onclick: async (e) => {
          pushViewCrumb("patchWizard");
        },
        disabled: () =>
          !$selectedResource.tags.includes(
            "ofrak.core.patch_maker.linkable_binary.LinkableBinary"
          ),
      },
    ];
  }

  $: {
    projectFeatures = [
      {
        text: "Project Manager",
        iconUrl: "/icons/briefcase.svg",
        onclick: async (e) => {
          if ($selectedProject) {
            let state = {
              $selectProject: $selectedProject,
            };
            pushViewCrumb("projectManager");
            history.pushState(state, "", "/");
          }
        },
        disabled: () => !$selectedProject,
      },
    ];
  }

  $: {
    toolbarButtons = [
      {
        text: "Identify",
        iconUrl: "/icons/identify.svg",
        shortcut: "i",
        onclick: async (e) => {
          await rootResource.identify();
          if (!$resourceNodeDataMap[$selected]) {
            $resourceNodeDataMap[$selected] = {};
          }
          $resourceNodeDataMap[$selected].collapsed =
            !!$resourceNodeDataMap[$selected]?.collapsed;
          $resourceNodeDataMap[$selected].childrenPromise =
            rootResource.get_children();
          refreshResource();
        },
      },

      {
        text: "Unpack",
        iconUrl: "/icons/unpack.svg",
        shortcut: "u",
        onclick: async (e) => {
          await rootResource.unpack();
          if (!$resourceNodeDataMap[$selected]) {
            $resourceNodeDataMap[$selected] = {};
          }
          $resourceNodeDataMap[$selected].collapsed = false;
          $resourceNodeDataMap[$selected].childrenPromise =
            rootResource.get_children();
          refreshResource();
        },
      },

      {
        text: "Carve Child",
        iconUrl: "/icons/carve.svg",
        onclick: async (e) => {
          modifierView = CarveView;
        },
      },

      {
        text: "Analyze",
        iconUrl: "/icons/analyze.svg",
        shortcut: "a",
        onclick: async (e) => {
          await rootResource.analyze();
          if (!$resourceNodeDataMap[$selected]) {
            $resourceNodeDataMap[$selected] = {};
          }
          $resourceNodeDataMap[$selected].collapsed =
            !!$resourceNodeDataMap[$selected]?.collapsed;
          $resourceNodeDataMap[$selected].childrenPromise =
            rootResource.get_children();
          refreshResource();
        },
      },

      {
        text: "Modify",
        iconUrl: "/icons/modify.svg",
        onclick: async (e) => {
          modifierView = ModifyView;
        },
      },

      {
        text: "Pack",
        iconUrl: "/icons/pack.svg",
        shortcut: "p",
        onclick: async (e) => {
          const descendants = await $selectedResource.get_descendants();
          clearModified(descendants);
          await rootResource.pack();
          if (!$resourceNodeDataMap[$selected]) {
            $resourceNodeDataMap[$selected] = {};
          }
          $resourceNodeDataMap[$selected].collapsed = false;
          $resourceNodeDataMap[$selected].childrenPromise =
            rootResource.get_children();
          refreshResource();
        },
      },

      {
        text: "Add Tag",
        iconUrl: "/icons/tag.svg",
        onclick: async (e) => {
          modifierView = AddTagView;
        },
      },

      {
        text: "Download",
        iconUrl: "/icons/download.svg",
        onclick: async (e) => {
          if ($selected !== undefined) {
            const data = await rootResource.get_data();
            if (data.length === 0) {
              return;
            }
            const blob = new Blob([data], {
              type:
                rootResource.get_attributes()["ofrak.core.magic.Magic"]?.mime ||
                "",
            });
            const blobUrl = URL.createObjectURL(blob);

            const a = document.createElement("a");
            a.href = blobUrl;
            a.target = "_blank";
            a.download =
              rootResource.get_attributes()[
                "ofrak.model._auto_attributes.AttributesType[FilesystemEntry]"
              ]?.name || "";
            a.click();

            URL.revokeObjectURL(blobUrl);
            await $selectedResource.add_flush_to_disk_to_script(a.download);
          }
        },
      },

      {
        text: "Replace",
        iconUrl: "/icons/upload.svg",
        onclick: async (e) => {
          if ($selected !== undefined) {
            const input = document.createElement("input");
            input.type = "file";
            input.addEventListener(
              "change",
              async () => {
                if (input.files.length > 0) {
                  const file = input.files[0];
                  const data = await file.arrayBuffer();
                  await rootResource.queue_patch(
                    data,
                    0,
                    await rootResource.get_data_length()
                  );
                }
                refreshResource();
              },
              false
            );
            input.click();
            // TODO: Make sure the browser GC collects this closure – don't want
            // it hanging around waiting for a promise that will never resolve
            await neverResolves;
          }
        },
      },

      {
        text: "New",
        iconUrl: "/icons/new.svg",
        shortcut: "n",
        onclick: (e) => {
          // Clear the URL fragment
          window.location.replace("/");
        },
      },

      {
        text: "Identify Recursively",
        iconUrl: "/icons/identify.svg",
        shortcut: "i+Shift",
        onclick: async (e) => {
          await rootResource.identify_recursively();
          if (!resourceNodeDataMap[$selected]) {
            resourceNodeDataMap[$selected] = {};
          }
          resourceNodeDataMap[$selected].childrenPromise =
            rootResource.get_children();
          refreshResource();
        },
      },

      {
        text: "Unpack Recursively",
        iconUrl: "/icons/unpack_r.svg",
        shortcut: "u+Shift",
        onclick: async (e) => {
          await rootResource.unpack_recursively();
          if (!$resourceNodeDataMap[$selected]) {
            $resourceNodeDataMap[$selected] = {};
          }
          $resourceNodeDataMap[$selected].collapsed = false;
          $resourceNodeDataMap[$selected].childrenPromise =
            rootResource.get_children();
          refreshResource();
        },
      },

      {
        text: "Pack Recursively",
        iconUrl: "/icons/pack_r.svg",
        shortcut: "p+Shift",
        onclick: async (e) => {
          const descendants = await $selectedResource.get_descendants();
          clearModified(descendants);
          await rootResource.pack_recursively();
          if (!$resourceNodeDataMap[$selected]) {
            $resourceNodeDataMap[$selected] = {};
          }
          $resourceNodeDataMap[$selected].collapsed = false;
          $resourceNodeDataMap[$selected].childrenPromise =
            rootResource.get_children();
          refreshResource();
        },
      },

      {
        text: "Add comment",
        iconUrl: "/icons/comment.svg",
        onclick: async (e) => {
          modifierView = CommentView;
        },
      },

      {
        text: "Search",
        iconUrl: "/icons/identify.svg",
        onclick: async (e) => {
          modifierView = SearchView;
        },
      },

      {
        text: "Show Script",
        iconUrl: "/icons/document.svg",
        onclick: async (e) => {
          bottomLeftPane = ScriptView;
        },
      },

      {
        text: "Settings",
        iconUrl: "/icons/settings.svg",
        onclick: async (e) => {
          modifierView = SettingsView;
        },
      },
    ];
  }

  $: if ($selectedProject) {
    toolbarButtons = [...toolbarButtons, ...projectFeatures];
  }

  $: if ($settings.experimentalFeatures) {
    toolbarButtons = [...toolbarButtons, ...experimentalFeatures];
  }

  function clearModified(descendants) {
    for (const descendant of descendants) {
      if (!$resourceNodeDataMap[descendant["resource_id"]]) {
        $resourceNodeDataMap[descendant["resource_id"]] = {};
      }
      $resourceNodeDataMap[descendant["resource_id"]].lastModified = undefined;
      $resourceNodeDataMap[descendant["resource_id"]].allModified = undefined;
    }
  }
</script>

<Toolbar toolbarButtons="{toolbarButtons}" /><|MERGE_RESOLUTION|>--- conflicted
+++ resolved
@@ -15,17 +15,11 @@
     selected,
     settings,
     selectedProject,
-<<<<<<< HEAD
+    resourceNodeDataMap,
     pushViewCrumb,
   } from "../stores.js";
 
-  export let resourceNodeDataMap, modifierView, bottomLeftPane;
-=======
-    resourceNodeDataMap,
-  } from "../stores.js";
-
-  export let modifierView, bottomLeftPane, showProjectManager, showRootResource;
->>>>>>> 62ba3033
+  export let modifierView, bottomLeftPane;
   $: rootResource = $selectedResource;
 
   function refreshResource() {
