--- conflicted
+++ resolved
@@ -143,11 +143,8 @@
     selected,
     settings,
     selectedProject,
-<<<<<<< HEAD
+    resourceNodeDataMap,
     popViewCrumb,
-=======
-    resourceNodeDataMap,
->>>>>>> 62ba3033
   } from "../stores.js";
   import { remote_model_to_resource } from "../ofrak/remote_resource";
   import { numBytesToQuantity, saveSettings } from "../helpers";
