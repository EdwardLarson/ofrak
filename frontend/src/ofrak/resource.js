--- conflicted
+++ resolved
@@ -406,12 +406,10 @@
     throw new NotImplementedError("add_flush_to_disk_to_script");
   }
 
-<<<<<<< HEAD
   async search_data(query, mode) {
     throw new NotImplementedError("search_data");
   }
 
-=======
   async search_for_string() {
     throw new NotImplementedError("search_for_string");
   }
@@ -419,7 +417,6 @@
   async search_for_bytes() {
     throw new NotImplementedError("search_for_bytes");
   }
->>>>>>> dba7a5d7
   /***
    * Return the string representation of a comment, which includes its range as prefix if it
    * has one.
