import { Resource } from "./resource";
<<<<<<< HEAD
import { backendUrl, script } from "../stores";
=======
import { backendUrl } from "../stores";
>>>>>>> 34dbda94

let batchQueues = {};

function createQueue(route, maxlen) {
  batchQueues[route] = {
    maxlen: maxlen != undefined ? maxlen : 1024,
    requests: [],
    responses: {},
    timeout: null,
    getResults: async (requests) => {
      const queue = batchQueues[route];
      if (!requests) {
        requests = queue.requests;
        queue.requests = [];
      }

      const result_models = await fetch(`${backendUrl}/batch/${route}`, {
        method: "POST",
        headers: {
          "Content-Type": "application/json",
        },
        body: JSON.stringify(requests),
      }).then(async (r) => {
        if (!r.ok) {
          throw Error(JSON.stringify(await r.json(), undefined, 2));
        }
        return await r.json();
      });

      for (const [child_id, result_model] of Object.entries(result_models)) {
        if (!queue.responses[child_id]) {
          // This should only happen in two cases:
          // 1. The server responds with IDs we didn't ask for
          // 2. batchedCall was called with this ID twice, and an earlier batch
          //    resolved all of the responses for this ID already
          continue;
        }
        queue.responses[child_id].forEach((callback) => callback(result_model));
        delete queue.responses[child_id];
      }
    },
  };
}

async function batchedCall(resource, route, maxlen) {
  if (!batchQueues[route]) {
    createQueue(route, maxlen);
  }
  const queue = batchQueues[route];

  clearTimeout(queue.timeout);
  queue.requests.push(resource.resource_id);
  if (!queue.responses[resource.resource_id]) {
    queue.responses[resource.resource_id] = [];
  }
  let result = new Promise((resolve) => {
    queue.responses[resource.resource_id].push(resolve);
  });

  if (queue.requests.length > queue.maxlen) {
    const requestsCopy = queue.requests;
    queue.requests = [];
    await queue.getResults(requestsCopy);
  } else {
    queue.timeout = setTimeout(queue.getResults, 100);
  }

  return await result;
}

export class RemoteResource extends Resource {
  constructor(
    resource_id,
    data_id,
    parent_id,
    tags,
    caption,
    attributes,
    resource_list
  ) {
    super(resource_id, data_id, parent_id, tags, caption, attributes);

    this.resource_list = resource_list;
<<<<<<< HEAD
    this.uri = `${backendUrl}/${this.resource_id}`;
=======
    this.uri = this.resource_id;
>>>>>>> 34dbda94
    this.cache = {
      get_children: undefined,
      get_data_range_within_parent: undefined,
      get_child_data_ranges: undefined,
      get_data: undefined,
      get_ancestors: undefined,
    };
  }

  async flush_cache() {
    Object.keys(this.cache).forEach((k) => {
      this.cache[k] = undefined;
    });
  }

  update() {
    const newer = this.resource_list[this.resource_id];
    if (!newer) {
      return;
    }
    this.tags = newer.tags;
    this.caption = newer.caption;
    this.attributes = newer.attributes;
  }

  async get_latest_model() {
    const result = await fetch(`${backendUrl}/${this.uri}/`).then(async (r) => {
      if (!r.ok) {
        throw Error(JSON.stringify(await r.json(), undefined, 2));
      }
      return r.json();
    });
    remote_model_to_resource(result, this.resource_list);
    this.update();
  }

  async get_children(r_filter, r_sort) {
    if (this.cache["get_children"]) {
      return this.cache["get_children"];
    }

    const model = await batchedCall(this, "get_children");
    this.cache["get_children"] = remote_models_to_resources(
      model,
      this.resource_list
    );
    return this.cache["get_children"];
  }

  async get_data(range) {
    if (this.data_id === null) {
      return [];
    }

    if (this.cache["get_data"]) {
      return this.cache["get_data"];
    }
    let result = await fetch(`${backendUrl}/${this.uri}/get_data`)
      .then((r) => r.blob())
      .then((b) => b.arrayBuffer());
    this.cache["get_data"] = result;
    return result;
  }

  async get_data_range_within_parent() {
    if (this.data_id === null) {
      return null;
    }
    let rj;
    if (this.cache["get_data_range_within_parent"]) {
      rj = this.cache["get_data_range_within_parent"];
    } else {
      rj = await batchedCall(this, "get_data_range_within_parent", 1024);
      this.cache["get_data_range_within_parent"] = rj;
    }
    if (rj.length !== 2 || (0 === rj[0] && 0 === rj[1])) {
      return null;
    }
    return rj;
  }

  async get_child_data_ranges() {
    if (this.cache["get_child_data_ranges"]) {
      return this.cache["get_child_data_ranges"];
    }

    let result = await fetch(
      `${backendUrl}/${this.uri}/get_child_data_ranges`
    ).then((r) => r.json());
    this.cache["get_child_data_ranges"] = result;
    return result;
  }

  async unpack() {
    const unpack_results = await fetch(`${backendUrl}/${this.uri}/unpack`, {
      method: "POST",
    }).then(async (r) => {
      if (!r.ok) {
        throw Error(JSON.stringify(await r.json(), undefined, 2));
      }
      return r.json();
    });
    ingest_component_results(unpack_results, this.resource_list);
    this.flush_cache();
    this.update();

    await this.update_script();
  }

  async identify() {
    const identify_results = await fetch(`${backendUrl}/${this.uri}/identify`, {
      method: "POST",
    }).then(async (r) => {
      if (!r.ok) {
        throw Error(JSON.stringify(await r.json(), undefined, 2));
      }
      return r.json();
    });
    ingest_component_results(identify_results, this.resource_list);
    this.update();

    await this.update_script();
  }

  async unpack_recursively() {
    const unpack_recursively_results = await fetch(
      `${this.uri}/unpack_recursively`,
      { method: "POST" }
    ).then(async (r) => {
      if (!r.ok) {
        throw Error(JSON.stringify(await r.json(), undefined, 2));
      }
      return r.json();
    });
    ingest_component_results(unpack_recursively_results, this.resource_list);
    this.flush_cache();
    this.update();

    await this.update_script();
  }

  async pack() {
    const pack_results = await fetch(`${backendUrl}/${this.uri}/pack`, {
      method: "POST",
    }).then(async (r) => {
      if (!r.ok) {
        throw Error(JSON.stringify(await r.json(), undefined, 2));
      }
      return r.json();
    });
    ingest_component_results(pack_results, this.resource_list);
    this.flush_cache();
    this.update();

    await this.update_script();
  }

  async pack_recursively() {
    const pack_results = await fetch(
      `${backendUrl}/${this.uri}/pack_recursively`,
      {
        method: "POST",
      }
    ).then(async (r) => {
      if (!r.ok) {
        throw Error(JSON.stringify(await r.json(), undefined, 2));
      }
      return r.json();
    });
    ingest_component_results(pack_results, this.resource_list);
    this.flush_cache();
    this.update();

    await this.update_script();
  }

  async data_summary() {
    const data_summary_results = await fetch(
      `${backendUrl}/${this.uri}/data_summary`,
      {
        method: "POST",
      }
    ).then(async (r) => {
      if (!r.ok) {
        throw Error(JSON.stringify(await r.json(), undefined, 2));
      }
      return r.json();
    });
    ingest_component_results(data_summary_results, this.resource_list);
    this.update();
  }

  async analyze() {
    const analyze_results = await fetch(`${backendUrl}/${this.uri}/analyze`, {
      method: "POST",
    }).then(async (r) => {
      if (!r.ok) {
        throw Error(JSON.stringify(await r.json(), undefined, 2));
      }
      return r.json();
    });
    ingest_component_results(analyze_results, this.resource_list);
    this.flush_cache();
    this.update();

    await this.update_script();
  }

  async get_parent() {
    const parent_model = await fetch(
      `${backendUrl}/${this.uri}/get_parent`
    ).then(async (r) => {
      if (!r.ok) {
        throw Error(JSON.stringify(await r.json(), undefined, 2));
      }
      return r.json();
    });
    return remote_model_to_resource(parent_model);
  }

  async get_ancestors(r_filter) {
    if (this.cache["get_ancestors"]) {
      return this.cache["get_ancestors"];
    }

    const ancestor_models = await fetch(
      `${backendUrl}/${this.uri}/get_ancestors`
    ).then(async (r) => {
      if (!r.ok) {
        throw Error(JSON.stringify(await r.json(), undefined, 2));
      }
      return r.json();
    });
    this.cache["get_ancestors"] = remote_models_to_resources(ancestor_models);
    return this.cache["get_ancestors"];
  }

  async queue_patch(data, start, end, after, before) {
    // TODO: Implement after and before

    start = start || 0;
    end = end || 0;
    const patch_results = await fetch(
      `${this.uri}/queue_patch?start=${start}&end=${end}`,
      {
        method: "POST",
        body: data,
      }
    ).then(async (r) => {
      if (!r.ok) {
        throw Error(JSON.stringify(await r.json(), undefined, 2));
      }
      return r.json();
    });
    this.flush_cache();
    await this.update_script();
  }

  async create_child(
    tags,
    attributes,
    data,
    data_range,
    data_after,
    data_before
  ) {
    // TODO: Implement tags, attributes, data, data_after, data_before

    await fetch(`${backendUrl}/${this.uri}/create_mapped_child`, {
      method: "POST",
      headers: {
        "Content-Type": "application/json",
      },
      body: JSON.stringify(data_range),
    }).then(async (r) => {
      if (!r.ok) {
        throw Error(JSON.stringify(await r.json(), undefined, 2));
      }
      return await r.json();
    });
    this.cache["get_children"] = undefined;
    this.cache["get_child_data_ranges"] = undefined;
    await this.update_script();
  }

  async find_and_replace(
    to_find,
    replace_with,
    null_terminate,
    allow_overflow
  ) {
    const find_replace_results = await fetch(
      `${backendUrl}/${this.uri}/find_and_replace`,
      {
        method: "POST",
        headers: {
          "Content-Type": "application/json",
        },
        body: JSON.stringify([
          "ofrak.core.strings.StringFindReplaceConfig",
          {
            to_find: to_find,
            replace_with: replace_with,
            null_terminate: null_terminate,
            allow_overflow: allow_overflow,
          },
        ]),
      }
    ).then(async (r) => {
      if (!r.ok) {
        throw Error(JSON.stringify(await r.json(), undefined, 2));
      }
      return await r.json();
    });

    ingest_component_results(find_replace_results, this.resource_list);
    this.flush_cache();
    this.update();

    await this.update_script();
  }

  async add_comment(optional_range, comment) {
    await fetch(`${backendUrl}/${this.uri}/add_comment`, {
      method: "POST",
      headers: {
        "Content-Type": "application/json",
      },
      body: JSON.stringify([optional_range, comment]),
    }).then(async (r) => {
      if (!r.ok) {
        throw Error(JSON.stringify(await r.json(), undefined, 2));
      }
      const add_comment_results = await r.json();
      ingest_component_results(add_comment_results, this.resource_list);
    });
    this.flush_cache();
    this.update();

    await this.update_script();
  }

  async add_tag(tag) {
    await fetch(`${backendUrl}/${this.uri}/add_tag`, {
      method: "POST",
      headers: {
        "Content-Type": "application/json",
      },
      body: JSON.stringify(tag),
    }).then(async (r) => {
      if (!r.ok) {
        throw Error(JSON.stringify(await r.json(), undefined, 2));
      }
      const updated_model = await r.json();
      remote_model_to_resource(updated_model, this.resource_list);
    });
    this.flush_cache();
    this.update();

    await this.update_script();
  }

  async delete_comment(optional_range) {
    await fetch(`${backendUrl}/${this.uri}/delete_comment`, {
      method: "POST",
      headers: {
        "Content-Type": "application/json",
      },
      body: JSON.stringify(optional_range),
    }).then(async (r) => {
      if (!r.ok) {
        throw Error(JSON.stringify(await r.json(), undefined, 2));
      }
      const delete_comment_results = await r.json();
      ingest_component_results(delete_comment_results, this.resource_list);
    });
    this.flush_cache();
    this.update();
    
    await this.update_script();
  }

  async search_for_vaddr(vaddr_start, vaddr_end) {
    const matching_models = await fetch(
      `${backendUrl}/${this.uri}/search_for_vaddr`,
      {
        method: "POST",
        headers: {
          "Content-Type": "application/json",
        },
        body: JSON.stringify([vaddr_start, vaddr_end]),
      }
    ).then(async (r) => {
      if (!r.ok) {
        throw Error(JSON.stringify(await r.json(), undefined, 2));
      }
      return await r.json();
    });
    return remote_models_to_resources(matching_models);
  }

  async update_script() {
    await fetch(`${this.uri}/get_script`, {
      method: "GET",
      headers: {
        "Content-Type": "application/json",
      },
    }).then(async (r) => {
      if (!r.ok) {
        throw Error(JSON.stringify(await r.json(), undefined, 2));
      }
      script.set(await r.json());
    });
  }
}

export function remote_models_to_resources(remote_models, resources) {
  return Array.from(remote_models).map((m) =>
    remote_model_to_resource(m, resources)
  );
}

export function remote_model_to_resource(remote_model, resources) {
  const attrs = {};
  for (const [attr_t, info] of remote_model.attributes) {
    attrs[attr_t] = info[1];
  }
  const result = new RemoteResource(
    remote_model.id,
    remote_model.data_id,
    remote_model.parent_id,
    remote_model.tags,
    remote_model.caption,
    attrs,
    resources
  );

  if (resources) {
    resources[remote_model.id] = result;
  }

  return result;
}

function ingest_component_results(results, resources) {
  remote_models_to_resources(results["created"], resources);
  remote_models_to_resources(results["modified"], resources);
  for (const deleted_id of results["deleted"]) {
    delete resources[deleted_id];
  }
}<|MERGE_RESOLUTION|>--- conflicted
+++ resolved
@@ -1,9 +1,5 @@
 import { Resource } from "./resource";
-<<<<<<< HEAD
 import { backendUrl, script } from "../stores";
-=======
-import { backendUrl } from "../stores";
->>>>>>> 34dbda94
 
 let batchQueues = {};
 
@@ -87,11 +83,7 @@
     super(resource_id, data_id, parent_id, tags, caption, attributes);
 
     this.resource_list = resource_list;
-<<<<<<< HEAD
     this.uri = `${backendUrl}/${this.resource_id}`;
-=======
-    this.uri = this.resource_id;
->>>>>>> 34dbda94
     this.cache = {
       get_children: undefined,
       get_data_range_within_parent: undefined,
