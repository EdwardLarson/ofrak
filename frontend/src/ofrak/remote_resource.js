import { Resource } from "./resource";
<<<<<<< HEAD
import { backendUrl, script } from "../stores";
=======
import { settings, script } from "../stores";

>>>>>>> 6cdbb0b4
import { get } from "svelte/store";

let batchQueues = {};

function createQueue(route, maxlen) {
  batchQueues[route] = {
    maxlen: maxlen != undefined ? maxlen : 1024,
    requests: [],
    responses: {},
    timeout: null,
    getResults: async (requests) => {
      const queue = batchQueues[route];
      if (!requests) {
        requests = queue.requests;
        queue.requests = [];
      }

      const result_models = await fetch(
        `${get(settings).backendUrl}/batch/${route}`,
        {
          method: "POST",
          headers: {
            "Content-Type": "application/json",
          },
          body: JSON.stringify(requests),
        }
      ).then(async (r) => {
        if (!r.ok) {
          throw Error(JSON.stringify(await r.json(), undefined, 2));
        }
        return await r.json();
      });

      for (const [child_id, result_model] of Object.entries(result_models)) {
        if (!queue.responses[child_id]) {
          // This should only happen in two cases:
          // 1. The server responds with IDs we didn't ask for
          // 2. batchedCall was called with this ID twice, and an earlier batch
          //    resolved all of the responses for this ID already
          continue;
        }
        queue.responses[child_id].forEach((callback) => callback(result_model));
        delete queue.responses[child_id];
      }
    },
  };
}

async function batchedCall(resource, route, maxlen) {
  if (!batchQueues[route]) {
    createQueue(route, maxlen);
  }
  const queue = batchQueues[route];

  clearTimeout(queue.timeout);
  queue.requests.push(resource.resource_id);
  if (!queue.responses[resource.resource_id]) {
    queue.responses[resource.resource_id] = [];
  }
  let result = new Promise((resolve) => {
    queue.responses[resource.resource_id].push(resolve);
  });

  if (queue.requests.length > queue.maxlen) {
    const requestsCopy = queue.requests;
    queue.requests = [];
    await queue.getResults(requestsCopy);
  } else {
    queue.timeout = setTimeout(queue.getResults, 100);
  }

  return await result;
}

export class RemoteResource extends Resource {
  constructor(
    resource_id,
    data_id,
    parent_id,
    tags,
    caption,
    attributes,
    resource_list
  ) {
    super(resource_id, data_id, parent_id, tags, caption, attributes);

    this.resource_list = resource_list;
    this.uri = `${get(settings).backendUrl}/${this.resource_id}`;
    this.cache = {
      get_children: undefined,
      get_data_range_within_parent: undefined,
      get_child_data_ranges: undefined,
      get_data: undefined,
      get_ancestors: undefined,
      get_descendants: undefined,
    };
  }

  async flush_cache() {
    Object.keys(this.cache).forEach((k) => {
      this.cache[k] = undefined;
    });
  }

  update() {
    const newer = this.resource_list[this.resource_id];
    if (!newer) {
      return;
    }
    this.tags = newer.tags;
    this.caption = newer.caption;
    this.attributes = newer.attributes;
  }

  async get_latest_model() {
    const result = await fetch(`${this.uri}/`).then(async (r) => {
      if (!r.ok) {
        throw Error(JSON.stringify(await r.json(), undefined, 2));
      }
      return r.json();
    });
    remote_model_to_resource(result, this.resource_list);
    this.update();
  }

  async get_children(r_filter, r_sort) {
    if (this.cache["get_children"]) {
      return this.cache["get_children"];
    }

    const model = await batchedCall(this, "get_children");
    this.cache["get_children"] = remote_models_to_resources(
      model,
      this.resource_list
    );
    return this.cache["get_children"];
  }

  async get_data(range) {
    if (this.data_id === null) {
      return [];
    }

    if (this.cache["get_data"]) {
      return this.cache["get_data"];
    }
    let result = await fetch(`${this.uri}/get_data`)
      .then((r) => r.blob())
      .then((b) => b.arrayBuffer());
    this.cache["get_data"] = result;
    return result;
  }

  async get_data_range_within_parent() {
    if (this.data_id === null) {
      return null;
    }
    let rj;
    if (this.cache["get_data_range_within_parent"]) {
      rj = this.cache["get_data_range_within_parent"];
    } else {
      rj = await batchedCall(this, "get_data_range_within_parent", 1024);
      this.cache["get_data_range_within_parent"] = rj;
    }
    if (rj.length !== 2 || (0 === rj[0] && 0 === rj[1])) {
      return null;
    }
    return rj;
  }

  async get_child_data_ranges() {
    if (this.cache["get_child_data_ranges"]) {
      return this.cache["get_child_data_ranges"];
    }

    let result = await fetch(`${this.uri}/get_child_data_ranges`).then((r) =>
      r.json()
    );
    this.cache["get_child_data_ranges"] = result;
    return result;
  }

  async unpack() {
    const unpack_results = await fetch(`${this.uri}/unpack`, {
      method: "POST",
    }).then(async (r) => {
      if (!r.ok) {
        throw Error(JSON.stringify(await r.json(), undefined, 2));
      }
      return r.json();
    });
    ingest_component_results(unpack_results, this.resource_list);
    this.flush_cache();
    this.update();

    await this.update_script();
  }

  async identify() {
    const identify_results = await fetch(`${this.uri}/identify`, {
      method: "POST",
    }).then(async (r) => {
      if (!r.ok) {
        throw Error(JSON.stringify(await r.json(), undefined, 2));
      }
      return r.json();
    });
    ingest_component_results(identify_results, this.resource_list);
    this.update();

    await this.update_script();
  }

  async unpack_recursively() {
    const unpack_recursively_results = await fetch(
      `${this.uri}/unpack_recursively`,
      { method: "POST" }
    ).then(async (r) => {
      if (!r.ok) {
        throw Error(JSON.stringify(await r.json(), undefined, 2));
      }
      return r.json();
    });
    ingest_component_results(unpack_recursively_results, this.resource_list);
    this.flush_cache();
    this.update();

    await this.update_script();
  }

  async pack() {
    const pack_results = await fetch(`${this.uri}/pack`, {
      method: "POST",
    }).then(async (r) => {
      if (!r.ok) {
        throw Error(JSON.stringify(await r.json(), undefined, 2));
      }
      return r.json();
    });
    ingest_component_results(pack_results, this.resource_list);
    this.flush_cache();
    this.update();

    await this.update_script();
  }

  async pack_recursively() {
    const pack_results = await fetch(`${this.uri}/pack_recursively`, {
      method: "POST",
    }).then(async (r) => {
      if (!r.ok) {
        throw Error(JSON.stringify(await r.json(), undefined, 2));
      }
      return r.json();
    });
    ingest_component_results(pack_results, this.resource_list);
    this.flush_cache();
    this.update();

    await this.update_script();
  }

  async data_summary() {
    const data_summary_results = await fetch(`${this.uri}/data_summary`, {
      method: "POST",
    }).then(async (r) => {
      if (!r.ok) {
        throw Error(JSON.stringify(await r.json(), undefined, 2));
      }
      return r.json();
    });
    ingest_component_results(data_summary_results, this.resource_list);
    this.update();
  }

  async analyze() {
    const analyze_results = await fetch(`${this.uri}/analyze`, {
      method: "POST",
    }).then(async (r) => {
      if (!r.ok) {
        throw Error(JSON.stringify(await r.json(), undefined, 2));
      }
      return r.json();
    });
    ingest_component_results(analyze_results, this.resource_list);
    this.flush_cache();
    this.update();

    await this.update_script();
  }

  async get_parent() {
    const parent_model = await fetch(`${this.uri}/get_parent`).then(
      async (r) => {
        if (!r.ok) {
          throw Error(JSON.stringify(await r.json(), undefined, 2));
        }
        return r.json();
      }
    );
    return remote_model_to_resource(parent_model);
  }

  async get_ancestors(r_filter) {
    if (this.cache["get_ancestors"]) {
      return this.cache["get_ancestors"];
    }

    const ancestor_models = await fetch(`${this.uri}/get_ancestors`).then(
      async (r) => {
        if (!r.ok) {
          throw Error(JSON.stringify(await r.json(), undefined, 2));
        }
        return r.json();
      }
    );
    this.cache["get_ancestors"] = remote_models_to_resources(ancestor_models);
    return this.cache["get_ancestors"];
  }

  async get_descendants() {
    if (this.cache["get_descendants"]) {
      return this.cache["get_descendants"];
    }

    const descendant_models = await fetch(`${this.uri}/get_descendants`).then(
      async (r) => {
        if (!r.ok) {
          throw Error(JSON.stringify(await r.json(), undefined, 2));
        }
        return r.json();
      }
    );
    this.cache["get_descendants"] =
      remote_models_to_resources(descendant_models);
    return this.cache["get_descendants"];
  }

  async queue_patch(data, start, end, after, before) {
    // TODO: Implement after and before

    start = start || 0;
    end = end || 0;
    const patch_results = await fetch(
      `${this.uri}/queue_patch?start=${start}&end=${end}`,
      {
        method: "POST",
        body: data,
      }
    ).then(async (r) => {
      if (!r.ok) {
        throw Error(JSON.stringify(await r.json(), undefined, 2));
      }
      return r.json();
    });
    this.flush_cache();
    await this.update_script();
  }

  async create_child(
    tags,
    attributes,
    data,
    data_range,
    data_after,
    data_before
  ) {
    // TODO: Implement tags, attributes, data, data_after, data_before

    await fetch(`${this.uri}/create_mapped_child`, {
      method: "POST",
      headers: {
        "Content-Type": "application/json",
      },
      body: JSON.stringify(data_range),
    }).then(async (r) => {
      if (!r.ok) {
        throw Error(JSON.stringify(await r.json(), undefined, 2));
      }
      return await r.json();
    });
    this.cache["get_children"] = undefined;
    this.cache["get_child_data_ranges"] = undefined;
    await this.update_script();
  }

  async find_and_replace(
    to_find,
    replace_with,
    null_terminate,
    allow_overflow
  ) {
    const find_replace_results = await fetch(`${this.uri}/find_and_replace`, {
      method: "POST",
      headers: {
        "Content-Type": "application/json",
      },
      body: JSON.stringify([
        "ofrak.core.strings.StringFindReplaceConfig",
        {
          to_find: to_find,
          replace_with: replace_with,
          null_terminate: null_terminate,
          allow_overflow: allow_overflow,
        },
      ]),
    }).then(async (r) => {
      if (!r.ok) {
        throw Error(JSON.stringify(await r.json(), undefined, 2));
      }
      return await r.json();
    });

    ingest_component_results(find_replace_results, this.resource_list);
    this.flush_cache();
    this.update();

    await this.update_script();
    return find_replace_results;
  }

  async add_comment(optional_range, comment) {
    await fetch(`${this.uri}/add_comment`, {
      method: "POST",
      headers: {
        "Content-Type": "application/json",
      },
      body: JSON.stringify([optional_range, comment]),
    }).then(async (r) => {
      if (!r.ok) {
        throw Error(JSON.stringify(await r.json(), undefined, 2));
      }
      const add_comment_results = await r.json();
      ingest_component_results(add_comment_results, this.resource_list);
    });
    this.flush_cache();
    this.update();

    await this.update_script();
  }

  async add_tag(tag) {
    await fetch(`${this.uri}/add_tag`, {
      method: "POST",
      headers: {
        "Content-Type": "application/json",
      },
      body: JSON.stringify(tag),
    }).then(async (r) => {
      if (!r.ok) {
        throw Error(JSON.stringify(await r.json(), undefined, 2));
      }
      const updated_model = await r.json();
      remote_model_to_resource(updated_model, this.resource_list);
    });
    this.flush_cache();
    this.update();

    await this.update_script();
  }

  async delete_comment(optional_range) {
    await fetch(`${this.uri}/delete_comment`, {
      method: "POST",
      headers: {
        "Content-Type": "application/json",
      },
      body: JSON.stringify(optional_range),
    }).then(async (r) => {
      if (!r.ok) {
        throw Error(JSON.stringify(await r.json(), undefined, 2));
      }
      const delete_comment_results = await r.json();
      ingest_component_results(delete_comment_results, this.resource_list);
    });
    this.flush_cache();
    this.update();

    await this.update_script();
  }

  async search_for_vaddr(vaddr_start, vaddr_end) {
    const matching_models = await fetch(`${this.uri}/search_for_vaddr`, {
      method: "POST",
      headers: {
        "Content-Type": "application/json",
      },
      body: JSON.stringify([vaddr_start, vaddr_end]),
    }).then(async (r) => {
      if (!r.ok) {
        throw Error(JSON.stringify(await r.json(), undefined, 2));
      }
      return await r.json();
    });
    return remote_models_to_resources(matching_models);
  }

  async update_script() {
    await fetch(`${this.uri}/get_script`, {
      method: "GET",
      headers: {
        "Content-Type": "application/json",
      },
    }).then(async (r) => {
      if (!r.ok) {
        throw Error(JSON.stringify(await r.json(), undefined, 2));
      }
      script.set(await r.json());
    });
  }

  async add_flush_to_disk_to_script(output_file_name) {
    await fetch(`${this.uri}/add_flush_to_disk_to_script`, {
      method: "POST",
      headers: {
        "Content-Type": "application/json",
      },
      body: JSON.stringify(output_file_name),
    }).then(async (r) => {
      if (!r.ok) {
        throw Error(JSON.stringify(await r.json(), undefined, 2));
      }
      await this.update_script();
    });
  }

  async get_tags_and_num_components(
    target,
    analyzers,
    modifiers,
    packers,
    unpackers
  ) {
    return await fetch(`${this.uri}/get_tags_and_num_components`, {
      method: "POST",
      headers: {
        "Content-Type": "application/json",
      },
      body: JSON.stringify({
        target: target,
        analyzers: analyzers,
        modifiers: modifiers,
        packers: packers,
        unpackers: unpackers,
      }),
    }).then(async (r) => {
      if (!r.ok) {
        throw Error(JSON.stringify(await r.json(), undefined, 2));
      }
      return await r.json();
    });
  }

  async get_components(
    show_all_components,
    targetFilter,
    analyzers,
    modifiers,
    packers,
    unpackers
  ) {
    return await fetch(`${this.uri}/get_components`, {
      method: "POST",
      headers: {
        "Content-Type": "application/json",
      },
      body: JSON.stringify({
        show_all_components: show_all_components,
        target_filter: targetFilter,
        analyzers: analyzers,
        modifiers: modifiers,
        packers: packers,
        unpackers: unpackers,
      }),
    }).then(async (r) => {
      if (!r.ok) {
        throw Error(JSON.stringify(await r.json(), undefined, 2));
      }
      return await r.json();
    });
  }

  async get_config_for_component(component) {
    return await fetch(
      `${this.uri}/get_config_for_component?component=${component}`,
      {
        method: "GET",
        headers: {
          "Content-Type": "application/json",
        },
      }
    ).then(async (r) => {
      if (!r.ok) {
        throw Error(JSON.stringify(await r.json(), undefined, 2));
      }
      return await r.json();
    });
  }

  async run_component(component, configtype, response) {
    const result = await fetch(
      `${this.uri}/run_component?component=${component}`,
      {
        method: "POST",
        headers: {
          "Content-Type": "application/json",
        },
        body: JSON.stringify([configtype, response]),
      }
    ).then(async (r) => {
      if (!r.ok) {
        throw Error(JSON.stringify(await r.json(), undefined, 2));
      }
      return await r.json();
    });
    ingest_component_results(result, this.resource_list);
    this.flush_cache();
    this.update();
    await this.update_script();
  }
}

export function remote_models_to_resources(remote_models, resources) {
  return Array.from(remote_models).map((m) =>
    remote_model_to_resource(m, resources)
  );
}

export function remote_model_to_resource(remote_model, resources) {
  const attrs = {};
  for (const [attr_t, info] of remote_model.attributes) {
    attrs[attr_t] = info[1];
  }
  const result = new RemoteResource(
    remote_model.id,
    remote_model.data_id,
    remote_model.parent_id,
    remote_model.tags,
    remote_model.caption,
    attrs,
    resources
  );

  if (resources) {
    resources[remote_model.id] = result;
  }

  return result;
}

function ingest_component_results(results, resources) {
  remote_models_to_resources(results["created"], resources);
  remote_models_to_resources(results["modified"], resources);
  for (const deleted_id of results["deleted"]) {
    delete resources[deleted_id];
  }
}<|MERGE_RESOLUTION|>--- conflicted
+++ resolved
@@ -1,10 +1,6 @@
 import { Resource } from "./resource";
-<<<<<<< HEAD
-import { backendUrl, script } from "../stores";
-=======
 import { settings, script } from "../stores";
 
->>>>>>> 6cdbb0b4
 import { get } from "svelte/store";
 
 let batchQueues = {};
