<style>
  .checkbox {
    margin-block: 1em;
    margin-left: 1em;
    margin-top: 1em;
  }

<<<<<<< HEAD
  .option {
=======
  .ownValue {
>>>>>>> 715fffdb
    margin-right: 1em;
    display: inline-flex;
    flex-direction: row;
    flex-wrap: nowrap;
    justify-content: flex-start;
    align-items: center;
    align-content: stretch;
    white-space: nowrap;
    user-select: none;
    cursor: pointer;
    border-style: none;
  }
<<<<<<< HEAD
=======

  .checkwrapper {
    display: inline-flex;
  }
>>>>>>> 715fffdb
</style>

<script>
  import Checkbox from "../Checkbox.svelte";
<<<<<<< HEAD
  export let option,
    selection = undefined,
    focus;
  let checked = selection?.includes(option);
  let userChecked;

  $: if (selection !== undefined && userChecked !== undefined) {
    if (userChecked && !selection.includes(option)) {
      selection.push(option);
    } else {
      const idx = selection.indexOf(option);
      if (idx >= 0) {
        selection.splice(idx, 1);
=======
  import ExclusiveCheckbox from "../ExclusiveCheckbox.svelte";
  export let ownValue,
    inclusiveSelectionGroup = undefined,
    exclusiveSelectionValue = undefined,
    focus,
    mouseoverInfo = {};
  let inclusiveCheckboxChecked;

  $: if (
    inclusiveSelectionGroup !== undefined &&
    inclusiveCheckboxChecked !== undefined
  ) {
    if (inclusiveSelectionGroup.includes(ownValue)) {
      if (!inclusiveCheckboxChecked) {
        inclusiveSelectionGroup.splice(
          inclusiveSelectionGroup.indexOf(ownValue),
          1
        );
      }
    } else {
      if (inclusiveCheckboxChecked) {
        inclusiveSelectionGroup.push(ownValue);
>>>>>>> 715fffdb
      }
    }
  }
</script>

<div class="checkbox">
<<<<<<< HEAD
  <!-- Selection may be an empty list ("falsey") but we still want a checkbox -->
  {#if selection !== undefined}
    <Checkbox checked="{checked}" bind:value="{userChecked}" leftbox="{true}" />
  {/if}
  <button
    class="option"
    on:click="{() => {
      focus = option;
    }}"
  >
    {option}
=======
  <!-- May be an empty list ("falsey") but we still want a checkbox -->
  {#if inclusiveSelectionGroup !== undefined}
    <span
      class="checkwrapper"
      on:mouseenter="{() => {
        mouseoverInfo.onInclusive = true;
        mouseoverInfo.inclusiveChecked = inclusiveCheckboxChecked;
      }}"
      on:mouseleave="{() => {
        mouseoverInfo.onInclusive = false;
        mouseoverInfo.inclusiveChecked = undefined;
      }}"
    >
      <Checkbox
        checked="{inclusiveSelectionGroup?.includes(ownValue)}"
        bind:value="{inclusiveCheckboxChecked}"
        leftbox="{true}"
      />
    </span>
  {/if}
  {#if exclusiveSelectionValue !== undefined}
    <span
      class="checkwrapper"
      on:mouseenter="{() => {
        mouseoverInfo.onExclusive = true;
        mouseoverInfo.exclusiveChecked = exclusiveSelectionValue === ownValue;
      }}"
      on:mouseleave="{() => {
        mouseoverInfo.onExclusive = false;
        mouseoverInfo.exclusiveChecked = undefined;
      }}"
    >
      <ExclusiveCheckbox
        leftbox="{true}"
        bind:selectedValue="{exclusiveSelectionValue}"
        ownValue="{ownValue}"
      />
    </span>
  {/if}
  <button
    class="ownValue"
    on:click="{() => {
      focus = ownValue;
    }}"
  >
    {ownValue}
>>>>>>> 715fffdb
  </button>
</div><|MERGE_RESOLUTION|>--- conflicted
+++ resolved
@@ -5,11 +5,7 @@
     margin-top: 1em;
   }
 
-<<<<<<< HEAD
-  .option {
-=======
   .ownValue {
->>>>>>> 715fffdb
     margin-right: 1em;
     display: inline-flex;
     flex-direction: row;
@@ -22,32 +18,14 @@
     cursor: pointer;
     border-style: none;
   }
-<<<<<<< HEAD
-=======
 
   .checkwrapper {
     display: inline-flex;
   }
->>>>>>> 715fffdb
 </style>
 
 <script>
   import Checkbox from "../Checkbox.svelte";
-<<<<<<< HEAD
-  export let option,
-    selection = undefined,
-    focus;
-  let checked = selection?.includes(option);
-  let userChecked;
-
-  $: if (selection !== undefined && userChecked !== undefined) {
-    if (userChecked && !selection.includes(option)) {
-      selection.push(option);
-    } else {
-      const idx = selection.indexOf(option);
-      if (idx >= 0) {
-        selection.splice(idx, 1);
-=======
   import ExclusiveCheckbox from "../ExclusiveCheckbox.svelte";
   export let ownValue,
     inclusiveSelectionGroup = undefined,
@@ -70,26 +48,12 @@
     } else {
       if (inclusiveCheckboxChecked) {
         inclusiveSelectionGroup.push(ownValue);
->>>>>>> 715fffdb
       }
     }
   }
 </script>
 
 <div class="checkbox">
-<<<<<<< HEAD
-  <!-- Selection may be an empty list ("falsey") but we still want a checkbox -->
-  {#if selection !== undefined}
-    <Checkbox checked="{checked}" bind:value="{userChecked}" leftbox="{true}" />
-  {/if}
-  <button
-    class="option"
-    on:click="{() => {
-      focus = option;
-    }}"
-  >
-    {option}
-=======
   <!-- May be an empty list ("falsey") but we still want a checkbox -->
   {#if inclusiveSelectionGroup !== undefined}
     <span
@@ -136,6 +100,5 @@
     }}"
   >
     {ownValue}
->>>>>>> 715fffdb
   </button>
 </div>