--- conflicted
+++ resolved
@@ -43,15 +43,12 @@
     width: 100%;
     overflow: auto;
   }
-<<<<<<< HEAD
-=======
 
   .hint {
     font-size: medium;
     height: 1em;
     margin-bottom: 1em;
   }
->>>>>>> 715fffdb
 </style>
 
 <script>
@@ -68,22 +65,14 @@
   import { onMount } from "svelte";
   import ProjectManagerCheckbox from "./ProjectManagerCheckbox.svelte";
   import ProjectManagerScriptOptions from "./ProjectManagerScriptOptions.svelte";
-<<<<<<< HEAD
   import ProjectManagerBinaryOptions from "./ProjectManagerBinaryOptions.svelte";
-=======
->>>>>>> 715fffdb
 
   let focus,
     selectedBinaryName,
     focusBinary,
     focusScript,
-<<<<<<< HEAD
-    selectedScript = null,
-    forceRefreshProject = {};
-=======
     forceRefreshProject = {},
     scriptCheckboxHoverInfo = {};
->>>>>>> 715fffdb
 
   let binariesForProject = [];
   for (let binaryName in $selectedProject.binaries) {
@@ -107,11 +96,7 @@
       body: JSON.stringify({
         id: $selectedProject.session_id,
         binary: selectedBinaryName,
-<<<<<<< HEAD
-        script: selectedScript,
-=======
         script: $selectedProject.binaries[selectedBinaryName].init_script,
->>>>>>> 715fffdb
       }),
     }).then((r) => r.json());
     rootResource = remote_model_to_resource(rootModel, resources);
@@ -129,11 +114,7 @@
   $: rootResourceLoadPromise = openProject;
   $: {
     focus = {
-<<<<<<< HEAD
       object: ProjectManagerBinaryOptions,
-=======
-      object: ProjectManagerScriptOptions,
->>>>>>> 715fffdb
       args: {
         name: focusBinary,
       },
@@ -176,11 +157,7 @@
               {#each binariesForProject as binaryName}
                 <div class="element">
                   <ProjectManagerCheckbox
-<<<<<<< HEAD
-                    option="{binaryName}"
-=======
                     ownValue="{binaryName}"
->>>>>>> 715fffdb
                     checkbox="{false}"
                     bind:focus="{focusBinary}"
                   />
@@ -199,9 +176,6 @@
           </div>
           <div class="hbox2">
             <div class="content">
-<<<<<<< HEAD
-              {#each $selectedProject.scripts as projectOption}
-=======
               <div class="element hint">
                 {#if scriptCheckboxHoverInfo.onInclusive}
                   <p>
@@ -218,18 +192,10 @@
                 {/if}
               </div>
               {#each $selectedProject.scripts as script}
->>>>>>> 715fffdb
                 <div class="element">
                   {#if selectedBinaryName}
                     {#key forceRefreshProject}
                       <ProjectManagerCheckbox
-<<<<<<< HEAD
-                        option="{projectOption['name']}"
-                        bind:selection="{$selectedProject.binaries[
-                          selectedBinaryName
-                        ].associated_scripts}"
-                        bind:focus="{focusScript}"
-=======
                         ownValue="{script['name']}"
                         inclusiveSelectionGroup="{$selectedProject.binaries[
                           selectedBinaryName
@@ -238,16 +204,11 @@
                           .binaries[selectedBinaryName].init_script}"
                         bind:focus="{focusScript}"
                         bind:mouseoverInfo="{scriptCheckboxHoverInfo}"
->>>>>>> 715fffdb
                       />
                     {/key}
                   {:else}
                     <ProjectManagerCheckbox
-<<<<<<< HEAD
-                      option="{projectOption['name']}"
-=======
                       ownValue="{script['name']}"
->>>>>>> 715fffdb
                       bind:focus="{focusScript}"
                     />
                   {/if}
