--- conflicted
+++ resolved
@@ -55,22 +55,16 @@
   import { selectedProject, settings, selected } from "../stores";
   import { remote_model_to_resource } from "../ofrak/remote_resource";
   import ProjectManagerToolbar from "./ProjectManagerToolbar.svelte";
-<<<<<<< HEAD
+  import ProjectManagerAddBinaryToProject from "./ProjectManagerAddBinaryToProject.svelte";
+  import ProjectManagerAddScriptToProject from "./ProjectManagerAddScriptToProject.svelte";
+  import ProjectManagerMainOptions from "./ProjectManagerMainOptions.svelte";
+  import { onMount } from "svelte";
   import ProjectManagerCheckbox from "./ProjectManagerCheckbox.svelte";
 
   let focus,
     selectedBinaryName,
     binaryFocus,
     selectedScript = null;
-=======
-  import ProjectManagerAddBinaryToProject from "./ProjectManagerAddBinaryToProject.svelte";
-  import ProjectManagerAddScriptToProject from "./ProjectManagerAddScriptToProject.svelte";
-  import ProjectManagerMainOptions from "./ProjectManagerMainOptions.svelte";
-  import { onMount } from "svelte";
-
-  let selectedBinary, focus;
-  let selectedScript = null;
->>>>>>> f7d05f79
 
   let binariesForProject = [];
   for (let binaryName in $selectedProject.binaries) {
@@ -103,15 +97,13 @@
     showRootResource = true;
   }
 
-<<<<<<< HEAD
-=======
+
   onMount(async () => {
     focus = {
       object: ProjectManagerMainOptions,
       args: {},
     };
   });
->>>>>>> f7d05f79
   $: rootResourceLoadPromise = openProject;
   $: {
     focus = binaryFocus;
@@ -138,7 +130,6 @@
               newFocus="{ProjectManagerAddBinaryToProject}"
             />
           </div>
-<<<<<<< HEAD
           <div class="hbox2">
             <div class="content">
               {#each binariesForProject as binaryName}
@@ -152,13 +143,6 @@
               {/each}
             </div>
           </div>
-=======
-          <ProjectManagerBinarySelector
-            projectElementOptions="{$selectedProject.binaries}"
-            bind:selection="{selectedBinary}"
-            bind:focus="{focus}"
-          />
->>>>>>> f7d05f79
         </Pane>
         <Pane slot="second">
           <div class="sub-title">
@@ -168,7 +152,6 @@
               newFocus="{ProjectManagerAddScriptToProject}"
             />
           </div>
-<<<<<<< HEAD
           <div class="hbox2">
             <div class="content">
               {#each $selectedProject.scripts as projectOption}
@@ -191,13 +174,6 @@
               {/each}
             </div>
           </div>
-=======
-          <ProjectManagerScriptSelector
-            projectElementOptions="{$selectedProject.scripts}"
-            bind:selection="{selectedScript}"
-            bind:focus="{focus}"
-          />
->>>>>>> f7d05f79
         </Pane>
       </Split>
       <Pane slot="second" paddingVertical="{'1em'}">
