--- conflicted
+++ resolved
@@ -66,13 +66,7 @@
                         capture_output=True,
                     )
                 except subprocess.CalledProcessError as e:
-<<<<<<< HEAD
                     raise ComponentSubprocessError(e)
-                cwd = os.getcwd()
-                os.chdir(temp_dir)
-=======
-                    raise UnpackerError(format_called_process_error(e))
->>>>>>> 17124059
                 await zip_view.initialize_from_disk(temp_dir)
 
 
