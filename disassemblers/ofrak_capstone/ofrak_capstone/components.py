--- conflicted
+++ resolved
@@ -3,7 +3,6 @@
 
 from ofrak.component.unpacker import UnpackerError
 from ofrak.model.viewable_tag_model import AttributesType
-from ofrak.model.component_model import ComponentConfig
 from ofrak_type.architecture import InstructionSetMode
 from ofrak.core.addressable import Addressable
 from ofrak.core.architecture import ProgramAttributes
@@ -144,11 +143,7 @@
         super().__init__(resource_factory, data_service, resource_service)
         self._disassembler_service = disassembler_service
 
-<<<<<<< HEAD
-    async def analyze(self, resource: Resource, config: ComponentConfig = None) -> RegisterUsage:
-=======
     async def analyze(self, resource: Resource, config=None) -> RegisterUsage:
->>>>>>> d71059da
         program_attrs = await resource.analyze(ProgramAttributes)
 
         instruction = await resource.view_as(Instruction)
